// Package copier provides tools and utilities for copying and modifying GTFS feeds.
package copier

import (
	"errors"
	"fmt"
	"io"
	"iter"
	"maps"
	"os"
	"slices"
	"strings"
	"time"

	"github.com/interline-io/log"
	"github.com/interline-io/transitland-lib/adapters"
	"github.com/interline-io/transitland-lib/adapters/empty"
	"github.com/interline-io/transitland-lib/causes"
	"github.com/interline-io/transitland-lib/ext"
	"github.com/interline-io/transitland-lib/filters"
	"github.com/interline-io/transitland-lib/gtfs"
	"github.com/interline-io/transitland-lib/internal/geomcache"
	"github.com/interline-io/transitland-lib/rules"
	"github.com/interline-io/transitland-lib/service"
	"github.com/interline-io/transitland-lib/tlcsv"
	"github.com/interline-io/transitland-lib/tlxy"
	"github.com/interline-io/transitland-lib/tt"
	"github.com/rs/zerolog"
)

// Prepare is called before general copying begins.
type Prepare interface {
	Prepare(adapters.Reader, *tt.EntityMap) error
}

// Filter is called before validation.
type Filter interface {
	Filter(tt.Entity, *tt.EntityMap) error
}

type ExpandFilter interface {
	Expand(tt.Entity, *tt.EntityMap) ([]tt.Entity, bool, error)
}

// Validator is called for each entity.
type Validator interface {
	Validate(tt.Entity) []error
}

// AfterValidator is called for each fully validated entity before writing.
type AfterValidator interface {
	AfterValidator(tt.Entity, *tt.EntityMap) error
}

// AfterWrite is called for after writing each entity.
type AfterWrite interface {
	AfterWrite(string, tt.Entity, *tt.EntityMap) error
}

// Extension is run after normal copying has completed.
type Extension interface {
	Copy(*Copier) error
}

// ErrorHandler is called on each source file and entity; errors can be nil
type ErrorHandler interface {
	HandleEntityErrors(tt.Entity, []error, []error)
	HandleSourceErrors(string, []error, []error)
}

type errorWithContext interface {
	Context() *causes.Context
}

type canShareGeomCache interface {
	SetGeomCache(tlxy.GeomCache)
}

type hasLine interface {
	Line() int
}

////////////////////////////
////////// Copier //////////
////////////////////////////

// Options defines the settable options for a Copier.
type Options struct {
	// Batch size
	BatchSize int
	// Skip most validation filters
	NoValidators bool
	// Skip shape cache
	NoShapeCache bool
	// Attempt to save an entity that returns validation errors
	AllowEntityErrors    bool
	AllowReferenceErrors bool
	// Interpolate any missing StopTime values: ArrivalTime/DepartureTime/ShapeDistTraveled
	InterpolateStopTimes bool
	// Create a stop-to-stop Shape for Trips without a ShapeID.
	CreateMissingShapes bool
	// Create missing Calendar entries
	NormalizeServiceIDs bool
	// Normalize timezones, e.g. US/Pacific -> America/Los_Angeles
	NormalizeTimezones bool
	// Simplify Calendars that use mostly CalendarDates
	SimplifyCalendars bool
	// Convert extended route types to primitives
	UseBasicRouteTypes bool
	// Copy extra files (requires CSV input)
	CopyExtraFiles bool
	// Simplify shapes
	SimplifyShapes float64
	// Convert route network_id to networks.txt/route_networks.txt
	NormalizeNetworks bool
	// DeduplicateStopTimes
	DeduplicateJourneyPatterns bool
	// Default error handler
	ErrorHandler ErrorHandler
	// Journey Pattern Key Function
	JourneyPatternKey func(*gtfs.Trip) string
	// Named extensions
	Extensions []string
	// Initialized extensions
	extensions []any
	// Error limit
	ErrorLimit int

	// Sub-logger
	Quiet     bool
	sublogger zerolog.Logger
}

func (opts *Options) AddExtension(ext any) {
	opts.extensions = append(opts.extensions, ext)
}

// Copier copies from Reader to Writer
type Copier struct {
	// Default options
	Options
	// Reader and writer
	Reader adapters.Reader
	Writer adapters.Writer
	// Entity selection strategy
	Marker Marker
	// Error handler, called for each entity
	ErrorHandler ErrorHandler
	// Exts
	extensions        []Extension
	filters           []Filter
	errorValidators   []Validator
	warningValidators []Validator
	afterValidators   []AfterValidator
	afterWriters      []AfterWrite
	expandFilters     []ExpandFilter
	// book keeping
	geomCache *geomCacheFilter
	result    *Result
	EntityMap *tt.EntityMap
}

// Quiet copy
func QuietCopy(reader adapters.Reader, writer adapters.Writer, optfns ...func(*Options)) error {
	opts := Options{
		ErrorLimit: -1,
		Quiet:      true,
	}
	for _, f := range optfns {
		f(&opts)
	}
	cp, err := NewCopier(reader, &empty.Writer{}, opts)
	if err != nil {
		return nil
	}
	if cpResult := cp.Copy(); cpResult.WriteError != nil {
		return err
	}
	return nil

}

// Copy with options builder
func Copy(reader adapters.Reader, writer adapters.Writer, optfns ...func(*Options)) error {
	opts := Options{}
	for _, f := range optfns {
		f(&opts)
	}
	cp, err := NewCopier(reader, &empty.Writer{}, opts)
	if err != nil {
		return nil
	}
	if cpResult := cp.Copy(); cpResult.WriteError != nil {
		return err
	}
	return nil
}

// NewCopier creates and initializes a new Copier.
func NewCopier(reader adapters.Reader, writer adapters.Writer, opts Options) (*Copier, error) {
	copier := &Copier{}
	copier.Options = opts
	copier.Reader = reader
	copier.Writer = writer

	// Logging
	if opts.Quiet {
		copier.Options.sublogger = log.Logger.Level(zerolog.ErrorLevel).With().Str("reader", reader.String()).Str("writer", writer.String()).Logger()
	} else {
		copier.Options.sublogger = log.Logger.With().Str("reader", reader.String()).Str("writer", writer.String()).Logger()
	}

	// Result
	result := NewResult(opts.ErrorLimit)
	copier.result = result
	copier.ErrorHandler = opts.ErrorHandler
	if copier.ErrorHandler == nil {
		copier.ErrorHandler = result
	}

	// Default Markers
	copier.Marker = newYesMarker()

	// Default EntityMap
	copier.EntityMap = tt.NewEntityMap()

	// Set the default BatchSize
	if copier.BatchSize == 0 {
		copier.BatchSize = 1_000
	}

	// Set the default Journey Pattern function
	if copier.JourneyPatternKey == nil {
		copier.JourneyPatternKey = journeyPatternKey
	}

	// Geometry cache
	copier.geomCache = &geomCacheFilter{
		NoShapeCache: opts.NoShapeCache,
		GeomCache:    geomcache.NewGeomCache(),
	}
	copier.AddExtension(copier.geomCache)

	// Default set of validators
	if !opts.NoValidators {
		copier.AddValidator(&rules.EntityDuplicateCheck{}, 0)
		copier.AddValidator(&rules.ValidFarezoneCheck{}, 0)
		copier.AddValidator(&rules.AgencyIDConditionallyRequiredCheck{}, 0)
		copier.AddValidator(&rules.StopTimeSequenceCheck{}, 0)
		copier.AddValidator(&rules.InconsistentTimezoneCheck{}, 0)
		copier.AddValidator(&rules.ParentStationLocationTypeCheck{}, 0)
		copier.AddValidator(&rules.CalendarDuplicateDates{}, 0)
		copier.AddValidator(&rules.DuplicateFareLegRuleCheck{}, 0)
		copier.AddValidator(&rules.DuplicateFareTransferRuleCheck{}, 0)
		copier.AddValidator(&rules.DuplicateFareProductCheck{}, 0)
	}

	// Default extensions
	if copier.UseBasicRouteTypes {
		// Convert extended route types to basic route types
		copier.AddExtension(&filters.BasicRouteTypeFilter{})
	}
	if copier.NormalizeTimezones {
		// Normalize timezones and apply agency/stop timezones where empty
		copier.AddExtension(&filters.NormalizeTimezoneFilter{})
		copier.AddExtension(&filters.ApplyParentTimezoneFilter{})
	}
	if copier.SimplifyShapes > 0 {
		// Simplify shapes.txt
		copier.AddExtension(&filters.SimplifyShapeFilter{SimplifyValue: copier.SimplifyShapes})
	}
<<<<<<< HEAD
	if copier.NormalizeNetworks {
		// Convert routes.txt network_id to networks.txt/route_networks.txt
		copier.AddExtension(&filters.RouteNetworkIDFilter{})
	} else {
		copier.AddExtension(&filters.RouteNetworkIDCompatFilter{})
=======
	if copier.SimplifyCalendars && copier.NormalizeServiceIDs {
		// Simplify calendar and calendar dates
		copier.AddExtension(&filters.SimplifyCalendarFilter{})
>>>>>>> f4397227
	}

	// Add extensions
	for _, ext := range opts.extensions {
		if err := copier.AddExtension(ext); err != nil {
			return nil, fmt.Errorf("failed to add extension: %s", err.Error())
		}
	}
	for _, extName := range opts.Extensions {
		extName, extArgs, err := ext.ParseExtensionArgs(extName)
		if err != nil {
			return nil, err
		}
		e, err := ext.GetExtension(extName, extArgs)
		if err != nil {
			return nil, fmt.Errorf("error creating extension '%s' with args '%s': %s", extName, extArgs, err.Error())
		} else if e == nil {
			return nil, fmt.Errorf("no registered extension for '%s'", extName)
		}
		if err := copier.AddExtension(e); err != nil {
			return nil, fmt.Errorf("failed to add extension '%s': %s", extName, err.Error())
		}
	}
	return copier, nil
}

func (copier *Copier) SetLogger(g zerolog.Logger) {
	copier.sublogger = g
}

// AddValidator adds an additional entity validator.
func (copier *Copier) AddValidator(ext Validator, level int) error {
	if level == 0 {
		return copier.addExtension(ext, false)
	} else if level == 1 {
		return copier.addExtension(ext, true)
	}
	return errors.New("unknown validation level")
}

// AddExtension adds an Extension to the copy process.
func (copier *Copier) AddExtension(ext interface{}) error {
	return copier.addExtension(ext, false)
}

func (copier *Copier) addExtension(ext interface{}, warning bool) error {
	added := false
	if v, ok := ext.(canShareGeomCache); ok {
		v.SetGeomCache(copier.geomCache)
	}
	if v, ok := ext.(Prepare); ok {
		v.Prepare(copier.Reader, copier.EntityMap)
	}
	if v, ok := ext.(Filter); ok {
		copier.filters = append(copier.filters, v)
		added = true
	}
	if v, ok := ext.(Validator); ok {
		if warning {
			copier.warningValidators = append(copier.warningValidators, v)
		} else {
			copier.errorValidators = append(copier.errorValidators, v)
		}
		added = true
	}
	if v, ok := ext.(AfterValidator); ok {
		copier.afterValidators = append(copier.afterValidators, v)
		added = true
	}
	if v, ok := ext.(Extension); ok {
		copier.extensions = append(copier.extensions, v)
		added = true
	}
	if v, ok := ext.(AfterWrite); ok {
		copier.afterWriters = append(copier.afterWriters, v)
		added = true
	}
	if v, ok := ext.(ExpandFilter); ok {
		copier.expandFilters = append(copier.expandFilters, v)
		added = true
	}
	if !added {
		return errors.New("extension does not satisfy any extension interfaces")
	}
	return nil
}

////////////////////////////////////
////////// Helper Methods //////////
////////////////////////////////////

// Check if the entity is marked for copying.
func (copier *Copier) isMarked(ent tt.Entity) bool {
	return copier.Marker.IsMarked(ent.Filename(), ent.EntityID())
}

// CopyEntity performs validation and saves errors and warnings.
func (copier *Copier) CopyEntity(ent tt.Entity) error {
	_, err := copyEntities(copier, []tt.Entity{ent})
	return err
}

func (copier *Copier) CopyEntities(ents []tt.Entity) error {
	_, err := copyEntities(copier, ents)
	return err
}

// checkEntity is the main filter and validation check.
func (copier *Copier) checkEntity(ent tt.Entity) error {
	efn := ent.Filename()
	if !copier.isMarked(ent) {
		copier.result.SkipEntityMarkedCount[efn]++
		return errors.New("skipped by marker")
	}

	// Check the entity against filters.
	sid := ent.EntityID() // source ID
	for _, ef := range copier.filters {
		if err := ef.Filter(ent, copier.EntityMap); err != nil {
			copier.result.SkipEntityFilterCount[efn]++
			copier.sublogger.Debug().Str("filename", efn).Str("source_id", sid).Str("cause", err.Error()).Msg("skipped by filter")
			return errors.New("skipped by filter")
		}
	}

	// UpdateKeys is handled separately from other validators.
	var refErrs []error
	if extEnt, ok := ent.(tt.EntityWithReferences); ok {
		if refErr := extEnt.UpdateKeys(copier.EntityMap); refErr != nil {
			refErrs = append(refErrs, refErr)
		}
	} else {
		refErrs = append(refErrs, tt.ReflectUpdateKeys(copier.EntityMap, ent)...)
	}

	// Run filter/validator/extension validators
	var extErrors []error
	var extWarnings []error
	for _, v := range copier.errorValidators {
		extErrors = append(extErrors, v.Validate(ent)...)
	}
	for _, v := range copier.warningValidators {
		extWarnings = append(extWarnings, v.Validate(ent)...)
	}

	// Associate errors with entity if it supports AddError / AddWarning
	var errs []error
	var warns []error
	if len(extErrors) > 0 || len(extWarnings) > 0 || len(refErrs) > 0 {
		if extEnt, ok := ent.(tt.EntityWithLoadErrors); ok {
			for _, err := range refErrs {
				extEnt.AddError(err)
			}
			for _, err := range extErrors {
				extEnt.AddError(err)
			}
			for _, err := range extWarnings {
				extEnt.AddWarning(err)
			}
			errs = nil
			warns = nil
		} else {
			// Otherwise just carry errors over directly
			errs = extErrors
			warns = extWarnings
			errs = append(errs, refErrs...)
		}
	}

	// Get all errors and warnings, including those added above or by data loader
	errs = append(errs, tt.CheckErrors(ent)...)
	warns = append(warns, tt.CheckWarnings(ent)...)

	// Log and set line context
	for _, err := range warns {
		copier.sublogger.Debug().Str("filename", efn).Str("source_id", sid).Str("cause", err.Error()).Msg("warning")
	}
	for _, err := range errs {
		copier.sublogger.Debug().Str("filename", efn).Str("source_id", sid).Str("cause", err.Error()).Msg("error")
	}
	copier.ErrorHandler.HandleEntityErrors(ent, errs, warns)

	// Check strictness
	if len(errs) > 0 && !copier.AllowEntityErrors {
		copier.result.SkipEntityErrorCount[efn]++
		return errs[0]
	}
	if len(refErrs) > 0 && !copier.AllowReferenceErrors {
		copier.result.SkipEntityReferenceCount[efn]++
		return refErrs[0]
	}

	// Handle after validators
	for _, v := range copier.afterValidators {
		if err := v.AfterValidator(ent, copier.EntityMap); err != nil {
			return err
		}
	}
	return nil
}

//////////////////////////////////
////////// Copy Methods //////////
//////////////////////////////////

// Copy copies Base GTFS entities from the Reader to the Writer, returning the summary as a Result.
func (copier *Copier) Copy() *Result {
	// Handle source errors and warnings
	sourceErrors := map[string][]error{}

	copier.sublogger.Trace().Msg("Validating structure")
	for _, err := range copier.Reader.ValidateStructure() {
		fn := ""
		if v, ok := err.(errorWithContext); ok {
			fn = v.Context().Filename
		}
		sourceErrors[fn] = append(sourceErrors[fn], err)
	}
	for fn, errs := range sourceErrors {
		copier.ErrorHandler.HandleSourceErrors(fn, errs, nil)
	}

	// Note that order is important!!
	copier.sublogger.Trace().Msg("Begin processing feed")
	r := copier.Reader
	bs := copier.BatchSize
	fns := []func() error{
		func() error { return batchCopy(copier, batchChan(r.Agencies(), 1, nil)) },
		func() error { return batchCopy(copier, batchChan(r.Routes(), bs, nil)) },
		func() error { return batchCopy(copier, batchChan(r.Levels(), bs, nil)) },
		func() error { return batchCopy(copier, batchChan(shapeLines(r.ShapesByShapeID()), bs, nil)) },
		func() error {
			return batchCopy(copier,
				batchChan(r.Stops(), bs, func(ent gtfs.Stop) bool {
					return ent.LocationType.Val == 1
				}),
			)
		},
		func() error {
			return batchCopy(copier,
				batchChan(r.Stops(), bs, func(ent gtfs.Stop) bool {
					lt := ent.LocationType.Val
					return lt == 0 || lt == 2 || lt == 3
				}),
			)
		},
		func() error {
			return batchCopy(copier,
				batchChan(r.Stops(), bs, func(ent gtfs.Stop) bool {
					return ent.LocationType.Val == 4
				}),
			)
		},
		copier.copyCalendars,
		copier.copyTripsAndStopTimes,
<<<<<<< HEAD
		func() error { return copyEntityType(copier, copier.Reader.Pathways()) },
		func() error { return copyEntityType(copier, copier.Reader.FareAttributes()) },
		func() error { return copyEntityType(copier, copier.Reader.FareRules()) },
		func() error { return copyEntityType(copier, copier.Reader.Frequencies()) },
		func() error { return copyEntityType(copier, copier.Reader.Transfers()) },
		func() error { return copyEntityType(copier, copier.Reader.FeedInfos()) },
		func() error { return copyEntityType(copier, copier.Reader.Translations()) },
		func() error { return copyEntityType(copier, copier.Reader.Attributions()) },
		func() error { return copyEntityType(copier, copier.Reader.Areas()) },
		func() error { return copyEntityType(copier, copier.Reader.StopAreas()) },
		func() error { return copyEntityType(copier, copier.Reader.Networks()) },
		func() error { return copyEntityType(copier, copier.Reader.RouteNetworks()) },
		func() error { return copyEntityType(copier, copier.Reader.Timeframes()) },
		func() error { return copyEntityType(copier, copier.Reader.RiderCategories()) },
		func() error { return copyEntityType(copier, copier.Reader.FareMedia()) },
		func() error { return copyEntityType(copier, copier.Reader.FareProducts()) },
		func() error { return copyEntityType(copier, copier.Reader.FareLegRules()) },
		func() error { return copyEntityType(copier, copier.Reader.FareTransferRules()) },
=======
		func() error { return batchCopy(copier, batchChan(r.Pathways(), bs, nil)) },
		func() error { return batchCopy(copier, batchChan(r.FareAttributes(), bs, nil)) },
		func() error { return batchCopy(copier, batchChan(r.FareRules(), bs, nil)) },
		func() error { return batchCopy(copier, batchChan(r.Frequencies(), bs, nil)) },
		func() error { return batchCopy(copier, batchChan(r.Transfers(), bs, nil)) },
		func() error { return batchCopy(copier, batchChan(r.FeedInfos(), bs, nil)) },
		func() error { return batchCopy(copier, batchChan(r.Translations(), bs, nil)) },
		func() error { return batchCopy(copier, batchChan(r.Attributions(), bs, nil)) },
		func() error { return batchCopy(copier, batchChan(r.Areas(), bs, nil)) },
		func() error { return batchCopy(copier, batchChan(r.StopAreas(), bs, nil)) },
		func() error { return batchCopy(copier, batchChan(r.RiderCategories(), bs, nil)) },
		func() error { return batchCopy(copier, batchChan(r.FareMedia(), bs, nil)) },
		func() error { return batchCopy(copier, batchChan(r.FareProducts(), bs, nil)) },
		func() error { return batchCopy(copier, batchChan(r.FareLegRules(), bs, nil)) },
		func() error { return batchCopy(copier, batchChan(r.FareTransferRules(), bs, nil)) },
>>>>>>> f4397227
	}
	for i := range fns {
		if err := fns[i](); err != nil {
			copier.result.WriteError = err
			return copier.result
		}
	}

	for _, e := range copier.extensions {
		copier.sublogger.Trace().Msgf("Running extension Copy(): %T", e)
		if err := e.Copy(copier); err != nil {
			copier.result.WriteError = err
			return copier.result
		}
	}

	if copier.CopyExtraFiles {
		copier.sublogger.Trace().Msg("Copying extra files")
		if err := copier.copyExtraFiles(); err != nil {
			copier.result.WriteError = err
			return copier.result
		}
	}

	copier.sublogger.Trace().Msg("Done")
	return copier.result
}

/////////////////////////////////////////
////////// Entity Copy Methods //////////
/////////////////////////////////////////

func (copier *Copier) copyExtraFiles() error {
	// TODO: Make more general than CSV-to-CSV
	// And clean up...
	type canFileInfos interface {
		tlcsv.Adapter
		FileInfos() ([]os.FileInfo, error)
	}
	type canAddFile interface {
		FileInfos() ([]os.FileInfo, error)
		AddFile(string, io.Reader) error
	}
	//
	csvReader, ok := copier.Reader.(*tlcsv.Reader)
	if !ok {
		return errors.New("reader does not support copying extra files")
	}
	readerAdapter, ok := csvReader.Adapter.(canFileInfos)
	if !ok {
		return errors.New("reader does not support copying extra files")
	}
	csvWriter, ok := copier.Writer.(*tlcsv.Writer)
	if !ok {
		return errors.New("writer does not support copying extra files")
	}
	writerAdapter, ok := csvWriter.WriterAdapter.(canAddFile)
	if !ok {
		return errors.New("writer does not support copying extra files")
	}
	//
	readerFiles, _ := readerAdapter.FileInfos()
	writerFiles, _ := writerAdapter.FileInfos()
	for _, rf := range readerFiles {
		found := false
		for _, wf := range writerFiles {
			if rf.Name() == wf.Name() {
				found = true
			}
		}
		if found {
			continue
		}
		copier.sublogger.Info().Str("filename", rf.Name()).Msgf("copying extra file")
		var err1 error
		var err2 error
		err1 = readerAdapter.OpenFile(rf.Name(), func(rio io.Reader) {
			err2 = writerAdapter.AddFile(rf.Name(), rio)
		})
		if err1 != nil {
			return err1
		}
		if err2 != nil {
			return err2
		}
	}
	return nil
}

// copyCalendars
func (copier *Copier) copyCalendars() error {
	// Get Calendars as grouped calendars/calendar_dates
	calDates := map[string][]gtfs.CalendarDate{}
	for ent := range copier.Reader.CalendarDates() {
		calDates[ent.ServiceID.Val] = append(calDates[ent.ServiceID.Val], ent)
	}

	// Simplify and and adjust StartDate and EndDate
	for cals := range batchChan(copier.Reader.Calendars(), copier.BatchSize, nil) {
		batchCals := make([]*gtfs.Calendar, 0, len(cals))
		cdCount := 0
		for _, cal := range cals {
			// Add CalendarDates
			cal.CalendarDates = calDates[cal.EntityID()]
			// Remove from CalendarDates, process only once
			// Left-overs will be handled as Generated Calendars below
			delete(calDates, cal.EntityID())
			batchCals = append(batchCals, &cal)
			cdCount += len(cal.CalendarDates)
		}
		// Write Calendars
		okCals, err := copyEntities(copier, batchCals)
		if err != nil {
			return err
		}
		// Write CalendarDates
		batchCalDates := make([]*gtfs.CalendarDate, 0, cdCount)
		for _, ent := range okCals {
			if cal, ok := ent.(*gtfs.Calendar); ok {
				for _, cd := range cal.CalendarDates {
					batchCalDates = append(batchCalDates, &cd)
				}
			}
		}
		if _, err := copyEntities(copier, batchCalDates); err != nil {
			return err
		}
	}

	// Process generated Calendars
	{
		batchCals := make([]*gtfs.Calendar, 0, len(calDates))
		cdCount := 0
		for serviceId, cds := range calDates {
			cal := gtfs.Calendar{}
			cal.ServiceID.Set(serviceId)
			// Set generated
			cal.Generated.Set(true)
			// Set days of week as 0
			cal.Monday.Set(0)
			cal.Tuesday.Set(0)
			cal.Wednesday.Set(0)
			cal.Thursday.Set(0)
			cal.Friday.Set(0)
			cal.Saturday.Set(0)
			cal.Sunday.Set(0)
			cal.CalendarDates = cds
			// Set StartDate, EndDate
			svc := service.NewService(cal, cal.CalendarDates...)
			a, b := svc.ServicePeriod()
			cal.StartDate.Set(a)
			cal.EndDate.Set(b)
			batchCals = append(batchCals, &cal)
			cdCount += len(cal.CalendarDates)
		}
		// Write Calendars
		var okCals []tt.Entity
		if copier.NormalizeServiceIDs {
			var err error
			okCals, err = copyEntities(copier, batchCals)
			if err != nil {
				return err
			}
		} else {
			okCals = make([]tt.Entity, 0, len(batchCals))
			for _, cal := range batchCals {
				copier.EntityMap.Set("calendar.txt", cal.ServiceID.Val, cal.ServiceID.Val)
				okCals = append(okCals, cal)
			}
		}
		// Write CalendarDates
		batchCalDates := make([]*gtfs.CalendarDate, 0, cdCount)
		for _, ent := range okCals {
			if cal, ok := ent.(*gtfs.Calendar); ok {
				for _, cd := range cal.CalendarDates {
					batchCalDates = append(batchCalDates, &cd)
				}
			}
		}
		if _, err := copyEntities(copier, batchCalDates); err != nil {
			return err
		}
	}
	copier.logCount(&gtfs.Calendar{})
	copier.logCount(&gtfs.CalendarDate{})
	return nil
}

type patInfo struct {
	key          string
	firstArrival int
}

// copyTripsAndStopTimes writes Trips and StopTimes
func (copier *Copier) copyTripsAndStopTimes() error {
	// Cache all trips in memory
	trips := map[string]*gtfs.Trip{}
	duplicateTrips := []*gtfs.Trip{}
	allTripIds := map[string]struct{}{}
	for trip := range copier.Reader.Trips() {
		eid := trip.EntityID()
		allTripIds[eid] = struct{}{}
		// Skip unmarked trips to save work
		if !copier.isMarked(&trip) {
			copier.result.SkipEntityMarkedCount["trips.txt"]++
			continue
		}
		// Handle duplicate trips later
		tripCopy := trip
		if _, ok := trips[eid]; ok {
			duplicateTrips = append(duplicateTrips, &tripCopy)
			continue
		}
		trips[eid] = &tripCopy
	}
	log.Trace().Msgf("Loaded %d trips", len(allTripIds))

	// Process each set of Trip/StopTimes
	stopPatterns := map[string]int{}
	stopPatternShapeIDs := map[int]string{}
	journeyPatterns := map[string]patInfo{}
	tripOffsets := map[string]int{} // used for deduplicating StopTimes

	// Process trips and stop times
	for stsGroup := range batchChan(copier.Reader.StopTimesByTripID(), copier.BatchSize, nil) {
		count := 0
		for _, sts := range stsGroup {
			count += len(sts)
		}
		batchTrips := make([]*gtfs.Trip, 0, len(stsGroup))
		batchStopTimes := make([]*gtfs.StopTime, 0, count)
		for _, sts := range stsGroup {
			if len(sts) == 0 {
				continue
			}

			// Does this trip exist?
			tripid := sts[0].TripID.Val
			if _, ok := allTripIds[tripid]; !ok {
				// Trip doesn't exist, try to copy stop times anyway
				for _, st := range sts {
					batchStopTimes = append(batchStopTimes, &st)
				}
				continue
			}

			// Is this trip marked?
			trip, ok := trips[tripid]
			if !ok {
				// Trip exists but is not marked
				copier.result.SkipEntityMarkedCount["stop_times.txt"] += len(sts)
				continue
			}

			// Mark trip as associated with at least 1 stop_time
			// Remaining trips will be processed later
			delete(trips, tripid)

			// Set stop times
			trip.StopTimes = sts

			// Set StopPattern
			patkey := stopPatternKey(trip.StopTimes)
			if pat, ok := stopPatterns[patkey]; ok {
				trip.StopPatternID.SetInt(pat)
			} else {
				trip.StopPatternID.SetInt(len(stopPatterns))
				stopPatterns[patkey] = trip.StopPatternID.Int()
			}

			// Create missing shape if necessary
			if !trip.ShapeID.Valid && copier.CreateMissingShapes {
				// Note: if the trip has errors, may result in unused shapes!
				if shapeid, ok := stopPatternShapeIDs[trip.StopPatternID.Int()]; ok {
					trip.ShapeID.Set(shapeid)
				} else {
					if shapeid, err := copier.createMissingShape(fmt.Sprintf("generated-%d-%d", trip.StopPatternID.Val, time.Now().Unix()), trip.StopTimes); err != nil {
						copier.sublogger.Error().Err(err).Str("filename", "trips.txt").Str("source_id", trip.EntityID()).Msg("failed to create shape")
						trip.AddWarning(err)
					} else {
						// Set ShapeID
						stopPatternShapeIDs[trip.StopPatternID.Int()] = shapeid
						trip.ShapeID.Set(shapeid)
					}
				}
			}

			// Interpolate stop times
			if copier.InterpolateStopTimes {
				if stoptimes2, err := copier.geomCache.InterpolateStopTimes(trip); err != nil {
					trip.AddWarning(err)
				} else {
					trip.StopTimes = stoptimes2
				}
			}

			// Set JourneyPattern
			jkey := copier.JourneyPatternKey(trip)
			if jpat, ok := journeyPatterns[jkey]; ok {
				trip.JourneyPatternID.Set(jpat.key)
				trip.JourneyPatternOffset.SetInt(trip.StopTimes[0].ArrivalTime.Int() - jpat.firstArrival)
				tripOffsets[trip.TripID.Val] = trip.JourneyPatternOffset.Int() // do not write stop times for this trip
			} else {
				trip.JourneyPatternID.Set(trip.TripID.Val)
				trip.JourneyPatternOffset.Set(0)
				journeyPatterns[jkey] = patInfo{firstArrival: trip.StopTimes[0].ArrivalTime.Int(), key: trip.JourneyPatternID.Val}
			}

			// Add to group
			batchTrips = append(batchTrips, trip)
		}

		// Write trips
		okTrips, err := copyEntities(copier, batchTrips)
		if err != nil {
			return err
		}

		// Process regular stop times
		for _, ent := range okTrips {
			if v, ok := ent.(*gtfs.Trip); ok {
				if _, dedupOk := tripOffsets[v.TripID.Val]; dedupOk && copier.DeduplicateJourneyPatterns {
					log.Trace().Msgf("deduplicating: %s", v.TripID)
					continue
				}
				for _, st := range v.StopTimes {
					batchStopTimes = append(batchStopTimes, &st)
				}
			}
		}

		// Write stop times
		if _, err := copyEntities(copier, batchStopTimes); err != nil {
			return err
		}
	}

	// Add any Trips that were not visited/did not have StopTimes
	if _, err := copyEntities(copier, slices.Collect(maps.Values(trips))); err != nil {
		return err
	}

	// Add any duplicate trips
	if _, err := copyEntities(copier, duplicateTrips); err != nil {
		return err
	}

	copier.logCount(&gtfs.Trip{})
	copier.logCount(&gtfs.StopTime{})
	return nil
}

////////////////////////////////////////////
////////// Entity Support Methods //////////
////////////////////////////////////////////

func (copier *Copier) logCount(ent tt.Entity) {
	out := []string{}
	fn := ent.Filename()
	fnr := strings.ReplaceAll(fn, ".txt", "")
	saved := copier.result.EntityCount[fn]
	out = append(out, fmt.Sprintf("Saved %d %s", saved, fnr))
	evt := copier.sublogger.Info().Str("filename", fn).Int("saved", saved)
	if a, ok := copier.result.GeneratedCount[fn]; ok && a > 0 {
		out = append(out, fmt.Sprintf("generated %d", a))
		evt = evt.Int("generated", a)
	}
	if a, ok := copier.result.SkipEntityMarkedCount[fn]; ok && a > 0 {
		out = append(out, fmt.Sprintf("skipped %d as unmarked", a))
		evt = evt.Int("skipped_marker", a)
	}
	if a, ok := copier.result.SkipEntityFilterCount[fn]; ok && a > 0 {
		out = append(out, fmt.Sprintf("skipped %d by filter", a))
		evt = evt.Int("skipped_filter", a)
	}
	if a, ok := copier.result.SkipEntityErrorCount[fn]; ok && a > 0 {
		out = append(out, fmt.Sprintf("skipped %d with entity errors", a))
		evt = evt.Int("entity_errors", a)
	}
	if a, ok := copier.result.SkipEntityReferenceCount[fn]; ok && a > 0 {
		out = append(out, fmt.Sprintf("skipped %d with reference errors", a))
		evt = evt.Int("reference_errors", a)
	}
	if saved == 0 && len(out) == 1 {
		return
	}
	outs := strings.Join(out, "; ")
	evt.Msg(outs)
}

func (copier *Copier) createMissingShape(shapeID string, stoptimes []gtfs.StopTime) (string, error) {
	stopids := []string{}
	for _, st := range stoptimes {
		stopids = append(stopids, st.StopID.Val)
	}
	line, dists, err := copier.geomCache.MakeShape(stopids...)
	if err != nil {
		return "", err
	}
	var flatCoords []float64
	for i := 0; i < len(line); i++ {
		flatCoords = append(flatCoords, line[i].Lon, line[i].Lat, dists[i])
	}
	shape := service.ShapeLine{}
	shape.Generated = true
	shape.ShapeID.Set(shapeID)
	shape.Geometry = tt.NewLineStringFromFlatCoords(flatCoords)
	if writeErr := copier.CopyEntity(&shape); writeErr != nil {
		return "", writeErr
	} else {
		copier.result.GeneratedCount["shapes.txt"]++
	}
	return shape.ShapeID.Val, nil
}

func copyEntities[T tt.Entity](copier *Copier, ents []T) ([]tt.Entity, error) {
	if len(ents) == 0 {
		return nil, nil
	}
	okEnts := make([]tt.Entity, 0, len(ents))
	for _, ent := range ents {
		ent := ent
		expanded := false
		for _, f := range copier.expandFilters {
			if exp, ok, err := f.Expand(ent, copier.EntityMap); err != nil {
				// skip
			} else if ok {
				expanded = true
				if err := copier.checkEntity(ent); err == nil {
					okEnts = append(okEnts, exp...)
				}
			}
		}
		if !expanded {
			if err := copier.checkEntity(ent); err == nil {
				okEnts = append(okEnts, ent)
			}
		}
	}
	if len(okEnts) == 0 {
		return nil, nil
	}
	efn := okEnts[0].Filename()
	sids := make([]string, len(okEnts))
	for i, ent := range okEnts {
		sids[i] = ent.EntityID()
	}
	eids, err := copier.Writer.AddEntities(okEnts)
	if err != nil {
		copier.sublogger.Error().Err(err).Str("filename", efn).Msgf("critical error: failed to write %d entities", len(okEnts))
		return nil, err
	}
	if len(eids) != len(okEnts) {
		return nil, fmt.Errorf("expected to write %d entities, got %d", len(okEnts), len(eids))
	}
	for i, ent := range okEnts {
		sid := sids[i]
		eid := eids[i]
		copier.EntityMap.Set(efn, sid, eid)
		if entExt, ok := ent.(tt.EntityWithGroupKey); ok {
			if groupKey, groupId := entExt.GroupKey(); groupId != "" {
				copier.EntityMap.Set(fmt.Sprintf("%s:%s", efn, groupKey), groupId, groupId)
			}
		}
	}
	copier.result.EntityCount[efn] += len(okEnts)

	// AfterWriters
	for i, eid := range eids {
		for _, v := range copier.afterWriters {
			if err := v.AfterWrite(eid, okEnts[i], copier.EntityMap); err != nil {
				return nil, err
			}
		}
	}
	return okEnts, nil
}

// Copy helpers
func batchCopy[
	T any,
	PT interface {
		tt.Entity
		*T
	}](
	copier *Copier,
	itBatch iter.Seq[[]T],
) error {
	for entBatch := range itBatch {
		writeEnts := make([]tt.Entity, len(entBatch))
		for i, ent := range entBatch {
			var x PT = &ent
			writeEnts[i] = x
		}
		if err := copier.CopyEntities(writeEnts); err != nil {
			return err
		}
	}
	var entType PT
	copier.logCount(entType)
	return nil
}

func batchChan[T any](it chan T, batchSize int, filt func(T) bool) iter.Seq[[]T] {
	return func(yield func([]T) bool) {
		var ents []T
		for ent := range it {
			if filt != nil && !filt(ent) {
				continue
			}
			ents = append(ents, ent)
			if len(ents) < batchSize {
				continue
			}
			if !yield(ents) {
				return
			}
			ents = nil
		}
		if len(ents) > 0 {
			yield(ents)
		}
	}
}

func batchMap[K comparable, T any](m map[K]T, batchSize int) iter.Seq[[]T] {
	return func(yield func([]T) bool) {
		var ents []T
		for _, v := range m {
			ents = append(ents, v)
			if len(ents) < batchSize {
				continue
			}
			if !yield(ents) {
				return
			}
			ents = nil
		}
		if len(ents) > 0 {
			yield(ents)
		}
	}
}

func shapeLines(it chan []gtfs.Shape) chan service.ShapeLine {
	out := make(chan service.ShapeLine)
	go func() {
		for shapeEnts := range it {
			ent := service.NewShapeLineFromShapes(shapeEnts)
			out <- ent
		}
		close(out)
	}()
	return out
}

// geomCacheFilter

type geomCacheFilter struct {
	NoShapeCache bool
	*geomcache.GeomCache
}

func (e *geomCacheFilter) Filter(ent tt.Entity, emap *tt.EntityMap) error {
	switch v := ent.(type) {
	case *gtfs.Stop:
		e.GeomCache.AddStopGeom(v.EntityID(), v.ToPoint())
	case *service.ShapeLine:
		if !e.NoShapeCache {
			lm := v.Geometry.ToLineM()
			e.GeomCache.AddShapeGeom(v.EntityID(), lm.Coords, lm.Data)
		}
	}
	return nil
}<|MERGE_RESOLUTION|>--- conflicted
+++ resolved
@@ -269,17 +269,15 @@
 		// Simplify shapes.txt
 		copier.AddExtension(&filters.SimplifyShapeFilter{SimplifyValue: copier.SimplifyShapes})
 	}
-<<<<<<< HEAD
 	if copier.NormalizeNetworks {
 		// Convert routes.txt network_id to networks.txt/route_networks.txt
 		copier.AddExtension(&filters.RouteNetworkIDFilter{})
 	} else {
 		copier.AddExtension(&filters.RouteNetworkIDCompatFilter{})
-=======
+	}
 	if copier.SimplifyCalendars && copier.NormalizeServiceIDs {
 		// Simplify calendar and calendar dates
 		copier.AddExtension(&filters.SimplifyCalendarFilter{})
->>>>>>> f4397227
 	}
 
 	// Add extensions
@@ -535,26 +533,6 @@
 		},
 		copier.copyCalendars,
 		copier.copyTripsAndStopTimes,
-<<<<<<< HEAD
-		func() error { return copyEntityType(copier, copier.Reader.Pathways()) },
-		func() error { return copyEntityType(copier, copier.Reader.FareAttributes()) },
-		func() error { return copyEntityType(copier, copier.Reader.FareRules()) },
-		func() error { return copyEntityType(copier, copier.Reader.Frequencies()) },
-		func() error { return copyEntityType(copier, copier.Reader.Transfers()) },
-		func() error { return copyEntityType(copier, copier.Reader.FeedInfos()) },
-		func() error { return copyEntityType(copier, copier.Reader.Translations()) },
-		func() error { return copyEntityType(copier, copier.Reader.Attributions()) },
-		func() error { return copyEntityType(copier, copier.Reader.Areas()) },
-		func() error { return copyEntityType(copier, copier.Reader.StopAreas()) },
-		func() error { return copyEntityType(copier, copier.Reader.Networks()) },
-		func() error { return copyEntityType(copier, copier.Reader.RouteNetworks()) },
-		func() error { return copyEntityType(copier, copier.Reader.Timeframes()) },
-		func() error { return copyEntityType(copier, copier.Reader.RiderCategories()) },
-		func() error { return copyEntityType(copier, copier.Reader.FareMedia()) },
-		func() error { return copyEntityType(copier, copier.Reader.FareProducts()) },
-		func() error { return copyEntityType(copier, copier.Reader.FareLegRules()) },
-		func() error { return copyEntityType(copier, copier.Reader.FareTransferRules()) },
-=======
 		func() error { return batchCopy(copier, batchChan(r.Pathways(), bs, nil)) },
 		func() error { return batchCopy(copier, batchChan(r.FareAttributes(), bs, nil)) },
 		func() error { return batchCopy(copier, batchChan(r.FareRules(), bs, nil)) },
@@ -563,6 +541,8 @@
 		func() error { return batchCopy(copier, batchChan(r.FeedInfos(), bs, nil)) },
 		func() error { return batchCopy(copier, batchChan(r.Translations(), bs, nil)) },
 		func() error { return batchCopy(copier, batchChan(r.Attributions(), bs, nil)) },
+		func() error { return batchCopy(copier, batchChan(r.Networks(), bs, nil)) },
+		func() error { return batchCopy(copier, batchChan(r.RouteNetworks(), bs, nil)) },
 		func() error { return batchCopy(copier, batchChan(r.Areas(), bs, nil)) },
 		func() error { return batchCopy(copier, batchChan(r.StopAreas(), bs, nil)) },
 		func() error { return batchCopy(copier, batchChan(r.RiderCategories(), bs, nil)) },
@@ -570,7 +550,6 @@
 		func() error { return batchCopy(copier, batchChan(r.FareProducts(), bs, nil)) },
 		func() error { return batchCopy(copier, batchChan(r.FareLegRules(), bs, nil)) },
 		func() error { return batchCopy(copier, batchChan(r.FareTransferRules(), bs, nil)) },
->>>>>>> f4397227
 	}
 	for i := range fns {
 		if err := fns[i](); err != nil {
