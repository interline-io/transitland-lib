package copier

import (
	"errors"
	"fmt"
	"strings"
	"time"

	"github.com/interline-io/transitland-lib/ext"
	"github.com/interline-io/transitland-lib/internal/log"
	"github.com/interline-io/transitland-lib/internal/xy"
	"github.com/interline-io/transitland-lib/rules"
	"github.com/interline-io/transitland-lib/tl"
	"github.com/interline-io/transitland-lib/tl/causes"
)

// Prepare is called before general copying begins.
type Prepare interface {
	Prepare(tl.Reader, *tl.EntityMap) error
}

// Filter is called before validation.
type Filter interface {
	Filter(tl.Entity, *tl.EntityMap) error
}

// Validator is called for each entity.
type Validator interface {
	Validate(tl.Entity) []error
}

// AfterWrite is called for each fully validated entity before writing.
type AfterWrite interface {
	AfterWrite(string, tl.Entity, *tl.EntityMap) error
}

// AfterWrite is called for each fully validated entity before writing.
type AfterWrite interface {
	AfterWrite(string, tl.Entity, *tl.EntityMap) error
}

// Extension is run after normal copying has completed.
type Extension interface {
	Copy(*Copier) error
}

// ErrorHandler is called on each source file and entity; errors can be nil
type ErrorHandler interface {
	HandleEntityErrors(tl.Entity, []error, []error)
	HandleSourceErrors(string, []error, []error)
}

type errorWithContext interface {
	Context() *causes.Context
}

type canShareGeomCache interface {
	SetGeomCache(*xy.GeomCache)
}

////////////////////////////
////////// Copier //////////
////////////////////////////

// Options defines the settable options for a Copier.
type Options struct {
	// Batch size
	BatchSize int
	// Attempt to save an entity that returns validation errors
	AllowEntityErrors    bool
	AllowReferenceErrors bool
	// Interpolate any missing StopTime values: ArrivalTime/DepartureTime/ShapeDistTraveled
	InterpolateStopTimes bool
	// Create a stop-to-stop Shape for Trips without a ShapeID.
	CreateMissingShapes bool
	// Create missing Calendar entries
	NormalizeServiceIDs bool
	// Simplify Calendars that use mostly CalendarDates
	SimplifyCalendars bool
	// Convert extended route types to primitives
	UseBasicRouteTypes bool
	// DeduplicateStopTimes
	DeduplicateJourneyPatterns bool
	// Default error handler
	ErrorHandler ErrorHandler
	// Journey Pattern Key Function
	JourneyPatternKey func(*tl.Trip) string
	// Named extensions
	Extensions []string
}

// Copier copies from Reader to Writer
type Copier struct {
	// Default options
	Options
	// Reader and writer
	Reader tl.Reader
	Writer tl.Writer
	// Entity selection strategy
	Marker Marker
	// Error handler, called for each entity
	ErrorHandler ErrorHandler
	// Exts
	extensions        []Extension
	filters           []Filter
	errorValidators   []Validator
	warningValidators []Validator
<<<<<<< HEAD
=======
	afterValidators   []AfterValidator
>>>>>>> 368e14c7
	afterWriters      []AfterWrite
	// book keeping
	geomCache *xy.GeomCache
	result    *Result
	*tl.EntityMap
}

// NewCopier creates and initializes a new Copier.
func NewCopier(reader tl.Reader, writer tl.Writer, opts Options) (*Copier, error) {
	copier := &Copier{}
	copier.Options = opts
	copier.Reader = reader
	copier.Writer = writer
	// Result
	result := NewResult()
	copier.result = result
	copier.geomCache = xy.NewGeomCache()
	copier.ErrorHandler = opts.ErrorHandler
	if copier.ErrorHandler == nil {
		copier.ErrorHandler = result
	}
	// Default Markers
	copier.Marker = newYesMarker()
	// Default EntityMap
	copier.EntityMap = tl.NewEntityMap()
	// Set the default BatchSize
	if copier.BatchSize == 0 {
		copier.BatchSize = 1_000_000
	}
	// Set the default Journey Pattern function
	if copier.JourneyPatternKey == nil {
		copier.JourneyPatternKey = journeyPatternKey
	}

	// Default set of validators
	copier.AddValidator(&rules.EntityErrorCheck{}, 0)
	copier.AddValidator(&rules.EntityDuplicateCheck{}, 0)
	copier.AddValidator(&rules.ValidFarezoneCheck{}, 0)
	copier.AddValidator(&rules.AgencyIDConditionallyRequiredCheck{}, 0)
	copier.AddValidator(&rules.StopTimeSequenceCheck{}, 0)
	copier.AddValidator(&rules.InconsistentTimezoneCheck{}, 0)
	copier.AddValidator(&rules.ParentStationLocationTypeCheck{}, 0)

	// Default extensions
	if copier.UseBasicRouteTypes {
		copier.AddExtension(&BasicRouteTypeFilter{})
	}

	// Add extensions
	for _, extName := range opts.Extensions {
		e, err := ext.GetExtension(extName)
		if err != nil || e == nil {
			return nil, fmt.Errorf("No registered extension for '%s'", extName)
		}
		if err := copier.AddExtension(e); err != nil {
			return nil, fmt.Errorf("Failed to add extension '%s': %s", extName, err.Error())
		}
	}
	return copier, nil
}

// AddValidator adds an additional entity validator.
func (copier *Copier) AddValidator(ext Validator, level int) error {
	if v, ok := ext.(canShareGeomCache); ok {
		v.SetGeomCache(copier.geomCache)
	}
	if v, ok := ext.(Prepare); ok {
		v.Prepare(copier.Reader, copier.EntityMap)
	}
	if level == 0 {
		copier.errorValidators = append(copier.errorValidators, ext)
	} else if level == 1 {
		copier.warningValidators = append(copier.warningValidators, ext)
	} else {
		return errors.New("unknown validation level")
	}
	return nil
}

// AddExtension adds an Extension to the copy process.
func (copier *Copier) AddExtension(ext interface{}) error {
	added := false
	if v, ok := ext.(canShareGeomCache); ok {
		v.SetGeomCache(copier.geomCache)
	}
	if v, ok := ext.(Prepare); ok {
		v.Prepare(copier.Reader, copier.EntityMap)
	}
	if v, ok := ext.(Filter); ok {
		copier.filters = append(copier.filters, v)
		added = true
	}
	if v, ok := ext.(Validator); ok {
		copier.AddValidator(v, 0)
		added = true
	}
	if v, ok := ext.(AfterWrite); ok {
		copier.afterWriters = append(copier.afterWriters, v)
		added = true
	}
	if v, ok := ext.(Extension); ok {
		copier.extensions = append(copier.extensions, v)
		added = true
	}
<<<<<<< HEAD
=======
	if v, ok := ext.(AfterWrite); ok {
		copier.afterWriters = append(copier.afterWriters, v)
		added = true
	}
>>>>>>> 368e14c7
	if !added {
		return errors.New("extension does not satisfy any extension interfaces")
	}
	return nil
}

////////////////////////////////////
////////// Helper Methods //////////
////////////////////////////////////

// Check if the entity is marked for copying.
func (copier *Copier) isMarked(ent tl.Entity) bool {
	return copier.Marker.IsMarked(ent.Filename(), ent.EntityID())
}

// CopyEntity performs validation and saves errors and warnings, returns new EntityID if written, otherwise an entity error or write error.
// An entity error means the entity was not not written because it had an error or was filtered out; not fatal.
// A write error should be considered fatal and should stop any further write attempts.
// Any errors and warnings are added to the Result.
func (copier *Copier) CopyEntity(ent tl.Entity) (string, error, error) {
	efn := ent.Filename()
	sid := ent.EntityID()
	if err := copier.checkEntity(ent); err != nil {
		return "", err, nil
	}
	// OK, Save
	eid, err := copier.Writer.AddEntity(ent)
	if err != nil {
		log.Error("Critical error: failed to write %s '%s': %s entity dump: %#v", efn, sid, err, ent)
		return "", err, err
	}
	copier.EntityMap.Set(efn, sid, eid)
	copier.result.EntityCount[efn]++
	// AfterWriters
	for _, v := range copier.afterWriters {
		if err := v.AfterWrite(eid, ent, copier.EntityMap); err != nil {
			return eid, nil, err
		}
	}
	return eid, nil, nil
}

// writeBatch handles writing a batch of entities, all of the same kind.
func (copier *Copier) writeBatch(ents []tl.Entity) error {
	if len(ents) == 0 {
		return nil
	}
	efn := ents[0].Filename()
	sids := []string{}
	for _, ent := range ents {
		sids = append(sids, ent.EntityID())
	}
	// OK, Save
	eids, err := copier.Writer.AddEntities(ents)
	if err != nil {
		log.Error("Critical error: failed to write %d entities for %s", len(ents), efn)
		return err
	}
	for i, eid := range eids {
		sid := sids[i]
		// log.Debug("%s '%s': saved -> %s", efn, sid, eid)
		copier.EntityMap.Set(efn, sid, eid)
	}
	copier.result.EntityCount[efn] += len(ents)
	// AfterWriters
	for i, eid := range eids {
		for _, v := range copier.afterWriters {
			if err := v.AfterWrite(eid, ents[i], copier.EntityMap); err != nil {
				return err
			}
		}
	}
	// Return an emtpy slice and no error
	return nil
}

// checkBatch adds an entity to the current batch and calls writeBatch if above batch size.
func (copier *Copier) checkBatch(ents []tl.Entity, ent tl.Entity) ([]tl.Entity, error) {
	if err := copier.checkEntity(ent); err != nil {
		return ents, nil
	}
	ents = append(ents, ent)
	if len(ents) < copier.BatchSize {
		return ents, nil
	}
	return nil, copier.writeBatch(ents)
}

// checkEntity is the main filter and validation check.
func (copier *Copier) checkEntity(ent tl.Entity) error {
	efn := ent.Filename()
	if !copier.isMarked(ent) {
		copier.result.SkipEntityMarkedCount[efn]++
		return errors.New("skipped by marker")
	}
	// Check the entity against filters.
	sid := ent.EntityID() // source ID
	for _, ef := range copier.filters {
		if err := ef.Filter(ent, copier.EntityMap); err != nil {
			log.Debug("%s '%s' skipped by filter: %s", efn, sid, err)
			copier.result.SkipEntityFilterCount[efn]++
			return errors.New("skipped by filter")
		}
	}
	// Run Entity Validators
	var errs []error
	var warns []error
	for _, v := range copier.errorValidators {
		errs = append(errs, v.Validate(ent)...)
	}
	for _, v := range copier.warningValidators {
		warns = append(warns, v.Validate(ent)...)
	}
	// UpdateKeys is handled separately from other validators.
	// It is more like a filter than an error, since it mutates entities.
	referr := ent.UpdateKeys(copier.EntityMap)
	if referr != nil {
		errs = append(errs, referr)
	}
	// Error handler
	copier.ErrorHandler.HandleEntityErrors(ent, errs, warns)
	if referr != nil && !copier.AllowReferenceErrors {
		copier.result.SkipEntityReferenceCount[efn]++
		return referr
	}
	if len(errs) > 0 && !copier.AllowEntityErrors {
		copier.result.SkipEntityErrorCount[efn]++
		return errs[0]
	}
	return nil
}

//////////////////////////////////
////////// Copy Methods //////////
//////////////////////////////////

// Copy copies Base GTFS entities from the Reader to the Writer, returning the summary as a Result.
func (copier *Copier) Copy() *Result {
	// Handle source errors and warnings
	sourceErrors := map[string][]error{}
	for _, err := range copier.Reader.ValidateStructure() {
		fn := ""
		if v, ok := err.(errorWithContext); ok {
			fn = v.Context().Filename
		}
		sourceErrors[fn] = append(sourceErrors[fn], err)
	}
	for fn, errs := range sourceErrors {
		copier.ErrorHandler.HandleSourceErrors(fn, errs, nil)
	}
	// Note that order is important!!
	fns := []func() error{
		copier.copyAgencies,
		copier.copyRoutes,
		copier.copyLevels,
		copier.copyStops,
		copier.copyPathways,
		copier.copyFares,
		copier.copyCalendars,
		copier.copyShapes,
		copier.copyTripsAndStopTimes,
		copier.copyFrequencies,
		copier.copyTransfers,
		copier.copyFeedInfos,
	}
	for i := range fns {
		if err := fns[i](); err != nil {
			copier.result.WriteError = err
			return copier.result
		}
	}
	for _, e := range copier.extensions {
		if err := e.Copy(copier); err != nil {
			copier.result.WriteError = err
			return copier.result
		}
	}
	return copier.result
}

/////////////////////////////////////////
////////// Entity Copy Methods //////////
/////////////////////////////////////////

// copyAgencies writes agencies
func (copier *Copier) copyAgencies() error {
	for e := range copier.Reader.Agencies() {
		// agency validation depends on other agencies; don't batch write.
		if _, _, err := copier.CopyEntity(&e); err != nil {
			return err
		}
	}
	copier.logCount(&tl.Agency{})
	return nil
}

// copyLevels writes levels.
func (copier *Copier) copyLevels() error {
	// Levels
	bt := []tl.Entity{}
	for e := range copier.Reader.Levels() {
		e := e
		var err error
		if bt, err = copier.checkBatch(bt, &e); err != nil {
			return err
		}
	}
	if err := copier.writeBatch(bt); err != nil {
		return err
	}
	return nil
}

func (copier *Copier) copyStops() error {
	// Copy fn
	bt := []tl.Entity{}
	copyStop := func(ent tl.Stop) error {
		sid := ent.EntityID()
		copier.geomCache.AddStop(sid, ent)
		e := ent
		var err error
		if bt, err = copier.checkBatch(bt, &e); err != nil {
			return err
		}
		return nil
	}

	// First pass for stations
	for e := range copier.Reader.Stops() {
		if e.LocationType == 1 {
			if err := copyStop(e); err != nil {
				return err
			}
		}
	}
	if err := copier.writeBatch(bt); err != nil {
		return err
	}

	// Second pass for platforms, exits, and generic nodes
	bt = nil
	for e := range copier.Reader.Stops() {
		if e.LocationType == 0 || e.LocationType == 2 || e.LocationType == 3 {
			if err := copyStop(e); err != nil {
				return err
			}
		}
	}
	if err := copier.writeBatch(bt); err != nil {
		return err
	}

	// Third pass for boarding areas
	bt = nil
	for e := range copier.Reader.Stops() {
		if e.LocationType == 4 {
			if err := copyStop(e); err != nil {
				return err
			}
		}
	}
	if err := copier.writeBatch(bt); err != nil {
		return err
	}
	copier.logCount(&tl.Stop{})
	return nil
}

func (copier *Copier) copyFares() error {
	// FareAttributes
	bt := []tl.Entity{}
	for e := range copier.Reader.FareAttributes() {
		e := e
		var err error
		if bt, err = copier.checkBatch(bt, &e); err != nil {
			return err
		}
	}
	if err := copier.writeBatch(bt); err != nil {
		return err
	}
	copier.logCount(&tl.FareAttribute{})

	// FareRules
	bt = nil
	for e := range copier.Reader.FareRules() {
		e := e
		var err error
		if bt, err = copier.checkBatch(bt, &e); err != nil {
			return err
		}
	}
	if err := copier.writeBatch(bt); err != nil {
		return err
	}
	copier.logCount(&tl.FareRule{})
	return nil
}

func (copier *Copier) copyPathways() error {
	// Pathways
	bt := []tl.Entity{}
	for e := range copier.Reader.Pathways() {
		e := e
		var err error
		if bt, err = copier.checkBatch(bt, &e); err != nil {
			return err
		}
	}
	if err := copier.writeBatch(bt); err != nil {
		return err
	}
	copier.logCount(&tl.Pathway{})
	return nil
}

// copyRoutes writes routes
func (copier *Copier) copyRoutes() error {
	bt := []tl.Entity{}
	for e := range copier.Reader.Routes() {
		var err error
		e := e
		if bt, err = copier.checkBatch(bt, &e); err != nil {
			return err
		}
	}
	if err := copier.writeBatch(bt); err != nil {
		return err
	}
	copier.logCount(&tl.Route{})
	return nil
}

// copyFeedInfos writes FeedInfos
func (copier *Copier) copyFeedInfos() error {
	bt := []tl.Entity{}
	for e := range copier.Reader.FeedInfos() {
		e := e
		var err error
		if bt, err = copier.checkBatch(bt, &e); err != nil {
			return err
		}
	}
	if err := copier.writeBatch(bt); err != nil {
		return err
	}
	copier.logCount(&tl.FeedInfo{})
	return nil
}

// copyTransfers writes Transfers
func (copier *Copier) copyTransfers() error {
	bt := []tl.Entity{}
	for e := range copier.Reader.Transfers() {
		e := e
		var err error
		if bt, err = copier.checkBatch(bt, &e); err != nil {
			return err
		}
	}
	if err := copier.writeBatch(bt); err != nil {
		return err
	}
	copier.logCount(&tl.Transfer{})
	return nil
}

// copyShapes writes Shapes
func (copier *Copier) copyShapes() error {
	// Not safe for batch copy (currently)
	for e := range copier.Reader.Shapes() {
		sid := e.EntityID()
		if _, ok, err := copier.CopyEntity(&e); err != nil {
			return err
		} else if ok == nil {
			copier.geomCache.AddSimplifiedShape(sid, e, 0.000005)
		}
	}
	copier.logCount(&tl.Shape{})
	return nil
}

// copyFrequencies writes Frequencies
func (copier *Copier) copyFrequencies() error {
	bt := []tl.Entity{}
	for e := range copier.Reader.Frequencies() {
		e := e
		var err error
		if bt, err = copier.checkBatch(bt, &e); err != nil {
			return err
		}
	}
	if err := copier.writeBatch(bt); err != nil {
		return err
	}
	copier.logCount(&tl.Frequency{})
	return nil
}

// copyCalendars
func (copier *Copier) copyCalendars() error {
	// Get Calendars as Services
	svcs := map[string]*tl.Service{}
	for ent := range copier.Reader.Calendars() {
		if !copier.isMarked(&tl.Calendar{}) {
			continue
		}
		_, ok := svcs[ent.ServiceID]
		if ok {
			copier.ErrorHandler.HandleEntityErrors(&ent, []error{causes.NewDuplicateIDError(ent.ServiceID)}, nil)
			continue
		}
		svcs[ent.ServiceID] = tl.NewService(ent)
	}

	// Add the CalendarDates to Services
	for ent := range copier.Reader.CalendarDates() {
		cal := tl.Calendar{
			ServiceID: ent.ServiceID,
			Generated: true,
		}
		if !copier.isMarked(&cal) {
			continue
		}
		svc, ok := svcs[ent.ServiceID]
		if !ok {
			svc = tl.NewService(cal)
			svcs[ent.ServiceID] = svc
		}
		if _, ok := svc.Exception(ent.Date); ok {
			copier.ErrorHandler.HandleEntityErrors(&ent, []error{causes.NewDuplicateServiceExceptionError(ent.ServiceID, ent.Date)}, nil)
			continue
		}
		svc.AddCalendarDate(ent)
	}

	// Simplify and and adjust StartDate and EndDate
	for _, svc := range svcs {
		// Simplify generated and non-generated calendars
		if copier.SimplifyCalendars {
			if s, err := svc.Simplify(); err == nil {
				svc = s
				svcs[svc.ServiceID] = svc
			}
		}
		// Generated calendars may need their service period set...
		if svc.Generated && (svc.StartDate.IsZero() || svc.EndDate.IsZero()) {
			svc.StartDate, svc.EndDate = svc.ServicePeriod()
		}
	}

	// Write Calendars
	var err error
	bt := []tl.Entity{}
	for _, svc := range svcs {
		// Skip main Calendar entity if generated and not normalizing service IDs.
		if svc.Generated && !copier.NormalizeServiceIDs && !copier.SimplifyCalendars {
			copier.SetEntity(&svc.Calendar, svc.ServiceID, svc.ServiceID)
			continue
		}
		// Validate as Service, with attached exceptions, for better validation.
		if bt, err = copier.checkBatch(bt, svc); err != nil {
			return err
		}
		if svc.Generated {
			copier.result.GeneratedCount["calendar.txt"]++
		}
	}
	if err := copier.writeBatch(bt); err != nil {
		return err
	}
	copier.logCount(&tl.Calendar{})

	// Write CalendarDates
	bt = nil
	for _, svc := range svcs {
		for _, cd := range svc.CalendarDates() {
			cd := cd
			if bt, err = copier.checkBatch(bt, &cd); err != nil {
				return err
			}
		}
	}
	if err := copier.writeBatch(bt); err != nil {
		return err
	}
	copier.logCount(&tl.CalendarDate{})
	return nil
}

type patInfo struct {
	key          string
	firstArrival int
}

// copyTripsAndStopTimes writes Trips and StopTimes
func (copier *Copier) copyTripsAndStopTimes() error {
	// Cache all trips in memory
	// If this becomes an issue, we could do a pass through trips.txt for each stop_times chunk
	alltripids := map[string]int{}
	trips := map[string]tl.Trip{}
	for trip := range copier.Reader.Trips() {
		eid := trip.EntityID()
		alltripids[eid]++
		// Skip unmarked trips to save work
		if !copier.isMarked(&trip) {
			copier.result.SkipEntityMarkedCount["trips.txt"]++
			continue
		}
		// We need to check for duplicate ID errors here because they're put into a map
		if _, ok := trips[eid]; ok {
			copier.ErrorHandler.HandleEntityErrors(&trip, []error{causes.NewDuplicateIDError(eid)}, nil)
			continue
		}
		trips[eid] = trip
	}

	// Process each set of Trip/StopTimes
	stopPatterns := map[string]int{}
	stopPatternShapeIDs := map[int]string{}
	journeyPatterns := map[string]patInfo{}
	batchCount := 0
	tripbt := []tl.Entity{}
	stbt := []tl.StopTime{}
	writeBatch := func() error {
		// Write Trips
		if err := copier.writeBatch(tripbt); err != nil {
			return err
		}
		log.Info("Saved %d trips", len(tripbt))
		// Perform StopTime validation
		stbt2 := []tl.Entity{}
		for i := range stbt {
			if err := copier.checkEntity(&stbt[i]); err == nil {
				stbt2 = append(stbt2, &stbt[i])
				if stbt[i].Interpolated.Int > 0 {
					copier.result.InterpolatedStopTimeCount++
				}
			}
		}
		if err := copier.writeBatch(stbt2); err != nil {
			return err
		}
		log.Info("Saved %d stop_times", len(stbt2))
		tripbt = nil
		stbt = nil
		batchCount = 0
		return nil
	}

	for sts := range copier.Reader.StopTimesByTripID() {
		// Write batch
		if batchCount+len(sts) >= copier.BatchSize {
			if err := writeBatch(); err != nil {
				return err
			}
		}

		// Error handling for trips without stop_times is after this block
		if len(sts) == 0 {
			continue
		}
		// Does this trip exist?
		tripid := sts[0].TripID
		if _, ok := alltripids[tripid]; !ok {
			copier.ErrorHandler.HandleEntityErrors(&sts[0], []error{causes.NewInvalidReferenceError("trip_id", tripid)}, nil)
			copier.result.SkipEntityReferenceCount["stop_times.txt"] += len(sts)
			continue
		}
		// Is this trip marked?
		trip, ok := trips[tripid]
		if !ok { // trip_id exists but is not marked
			copier.result.SkipEntityMarkedCount["stop_times.txt"] += len(sts)
			continue
		}
		// Mark trip as associated with at least 1 stop_time
		// We have to process these below because they won't come up via reader.StopTimesByTripID()
		delete(trips, tripid)

		// Associate StopTimes
		trip.StopTimes = sts

		// Set StopPattern
		patkey := stopPatternKey(trip.StopTimes)
		if pat, ok := stopPatterns[patkey]; ok {
			trip.StopPatternID = pat
		} else {
			trip.StopPatternID = len(stopPatterns)
			stopPatterns[patkey] = trip.StopPatternID
		}

		// Do we need to create a shape for this trip
		if !trip.ShapeID.Valid && copier.CreateMissingShapes {
			// Note: if the trip has errors, may result in unused shapes!
			if shapeid, ok := stopPatternShapeIDs[trip.StopPatternID]; ok {
				trip.ShapeID.Key = shapeid
				trip.ShapeID.Valid = true
			} else {
				if shapeid, err := copier.createMissingShape(fmt.Sprintf("generated-%d-%d", trip.StopPatternID, time.Now().Unix()), trip.StopTimes); err != nil {
					log.Error("Error: failed to create shape for trip '%s': %s", trip.EntityID(), err)
					trip.AddError(err)
				} else {
					// Set ShapeID
					stopPatternShapeIDs[trip.StopPatternID] = shapeid
					trip.ShapeID.Key = shapeid
					trip.ShapeID.Valid = true
				}
			}
		}

		// Interpolate StopTimes
		if copier.InterpolateStopTimes {
			if stoptimes2, err := copier.geomCache.InterpolateStopTimes(trip); err != nil {
				trip.AddWarning(err)
			} else {
				trip.StopTimes = stoptimes2
			}
		}

		// Set JourneyPattern
		jkey := copier.JourneyPatternKey(&trip)
		stlen := len(trip.StopTimes)
		if jpat, ok := journeyPatterns[jkey]; ok {
			trip.JourneyPatternID = jpat.key
			trip.JourneyPatternOffset = trip.StopTimes[0].ArrivalTime.Seconds - jpat.firstArrival
			if copier.DeduplicateJourneyPatterns {
				trip.StopTimes = nil
			}
		} else {
			trip.JourneyPatternID = trip.TripID
			trip.JourneyPatternOffset = 0
			journeyPatterns[jkey] = patInfo{firstArrival: trip.StopTimes[0].ArrivalTime.Seconds, key: trip.JourneyPatternID}
		}

		// Validate trip & add to batch
		if err := copier.checkEntity(&trip); err == nil {
			tripbt = append(tripbt, &trip)
		} else {
			copier.result.SkipEntityReferenceCount["stop_times.txt"] += stlen
			continue
		}
		for i := range trip.StopTimes {
			stbt = append(stbt, trip.StopTimes[i])
		}
		batchCount += stlen
	}

	// Add any Trips that were not visited/did not have StopTimes
	for _, trip := range trips {
		trip := trip
		if err := copier.checkEntity(&trip); err == nil {
			tripbt = append(tripbt, &trip)
		}
	}
	// Write last entities
	if err := writeBatch(); err != nil {
		return err
	}
	return nil
}

////////////////////////////////////////////
////////// Entity Support Methods //////////
////////////////////////////////////////////

func (copier *Copier) logCount(ent tl.Entity) {
	out := []string{}
	fn := ent.Filename()
	fnr := strings.ReplaceAll(fn, ".txt", "")
	saved := copier.result.EntityCount[fn]
	out = append(out, fmt.Sprintf("Saved %d %s", saved, fnr))
	if a, ok := copier.result.GeneratedCount[fn]; ok && a > 0 {
		out = append(out, fmt.Sprintf("generated %d", a))
	}
	if a, ok := copier.result.SkipEntityMarkedCount[fn]; ok && a > 0 {
		out = append(out, fmt.Sprintf("skipped %d as unmarked", a))
	}
	if a, ok := copier.result.SkipEntityFilterCount[fn]; ok && a > 0 {
		out = append(out, fmt.Sprintf("skipped %d by filter", a))
	}
	if a, ok := copier.result.SkipEntityErrorCount[fn]; ok && a > 0 {
		out = append(out, fmt.Sprintf("skipped %d with entity errors", a))
	}
	if a, ok := copier.result.SkipEntityReferenceCount[fn]; ok && a > 0 {
		out = append(out, fmt.Sprintf("skipped %d with reference errors", a))
	}
	if saved == 0 && len(out) == 1 {
		return
	}
	outs := strings.Join(out, "; ")
	log.Info(outs)
}

func (copier *Copier) createMissingShape(shapeID string, stoptimes []tl.StopTime) (string, error) {
	stopids := []string{}
	for _, st := range stoptimes {
		stopids = append(stopids, st.StopID)
	}
	shape, err := copier.geomCache.MakeShape(stopids...)
	if err != nil {
		return "", err
	}
	shape.ShapeID = shapeID
	if _, ok, err := copier.CopyEntity(&shape); err != nil {
		return "", err
	} else if ok == nil {
		copier.result.GeneratedCount["shapes.txt"]++
	}
	return shape.ShapeID, nil
}<|MERGE_RESOLUTION|>--- conflicted
+++ resolved
@@ -29,12 +29,12 @@
 	Validate(tl.Entity) []error
 }
 
-// AfterWrite is called for each fully validated entity before writing.
-type AfterWrite interface {
-	AfterWrite(string, tl.Entity, *tl.EntityMap) error
-}
-
-// AfterWrite is called for each fully validated entity before writing.
+// AfterValidator is called for each fully validated entity before writing.
+type AfterValidator interface {
+	AfterValidator(string, tl.Entity, *tl.EntityMap) error
+}
+
+// AfterWrite is called for after writing each entity.
 type AfterWrite interface {
 	AfterWrite(string, tl.Entity, *tl.EntityMap) error
 }
@@ -105,10 +105,7 @@
 	filters           []Filter
 	errorValidators   []Validator
 	warningValidators []Validator
-<<<<<<< HEAD
-=======
 	afterValidators   []AfterValidator
->>>>>>> 368e14c7
 	afterWriters      []AfterWrite
 	// book keeping
 	geomCache *xy.GeomCache
@@ -213,13 +210,10 @@
 		copier.extensions = append(copier.extensions, v)
 		added = true
 	}
-<<<<<<< HEAD
-=======
 	if v, ok := ext.(AfterWrite); ok {
 		copier.afterWriters = append(copier.afterWriters, v)
 		added = true
 	}
->>>>>>> 368e14c7
 	if !added {
 		return errors.New("extension does not satisfy any extension interfaces")
 	}
