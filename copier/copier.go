package copier

import (
	"errors"
	"fmt"
	"strconv"
	"strings"
	"time"

	"github.com/interline-io/transitland-lib/ext"
	"github.com/interline-io/transitland-lib/internal/log"
	"github.com/interline-io/transitland-lib/tl"
	"github.com/interline-io/transitland-lib/tl/causes"
	"github.com/interline-io/transitland-lib/tl/enum"
)

// ErrorHandler is called on each source file and entity; errors can be nil
type ErrorHandler interface {
	HandleEntityErrors(tl.Entity, []error, []error)
	HandleSourceErrors(string, []error, []error)
}

type copyableExtension interface {
	Copy(*Copier) error
}

type errorWithContext interface {
	Context() *causes.Context
}

// CopyError wraps an underlying GTFS Error with the filename and entity ID.
type CopyError struct {
	filename string
	entityID string
	cause    error
}

// NewCopyError returns a new CopyError error with filename and id set.
func NewCopyError(efn string, eid string, err error) *CopyError {
	return &CopyError{
		filename: efn,
		entityID: eid,
		cause:    err,
	}
}

// Error returns the error string.
func (ce *CopyError) Error() string {
	return fmt.Sprintf("%s '%s': %s", ce.filename, ce.entityID, ce.cause)
}

// Cause returns the underlying GTFS Error
func (ce *CopyError) Cause() error {
	return ce.cause
}

// Context returns the error Context
func (ce *CopyError) Context() *causes.Context {
	return &causes.Context{
		Filename: ce.filename,
		EntityID: ce.entityID,
	}
}

////////////////////////////
////////// Copier //////////
////////////////////////////

// Copier copies from Reader to Writer
type Copier struct {
	Reader    tl.Reader
	Writer    tl.Writer
	BatchSize int
	// Attempt to save an entity that returns validation errors
	AllowEntityErrors    bool
	AllowReferenceErrors bool
	// Interpolate any missing StopTime values: ArrivalTime/DepartureTime/ShapeDistTraveled
	InterpolateStopTimes bool
	// Create a stop-to-stop Shape for Trips without a ShapeID.
	CreateMissingShapes bool
	// Create missing Calendar entries
	NormalizeServiceIDs bool
	// Convert extended route types to primitives
	UseBasicRouteTypes bool
	// Default AgencyID
	DefaultAgencyID string
	// Entity selection strategy
	Marker Marker
	// Error handler, called for each entity
	ErrorHandler ErrorHandler
	// book keeping
	agencyCount         int
	extensions          []copyableExtension // interface
	filters             []tl.EntityFilter   // interface
	geomCache           *geomCache
	stopPatterns        map[string]int
	stopPatternShapeIDs map[int]string
	result              *CopyResult
	duplicateMap        *tl.EntityMap
	*tl.EntityMap
}

// NewCopier creates and initializes a new Copier.
func NewCopier(reader tl.Reader, writer tl.Writer) Copier {
	copier := Copier{
		Reader:               reader,
		Writer:               writer,
		BatchSize:            1000000,
		AllowEntityErrors:    false,
		AllowReferenceErrors: false,
		InterpolateStopTimes: false,
		CreateMissingShapes:  false,
		NormalizeServiceIDs:  false,
	}
	// Result
	result := NewCopyResult()
	copier.result = result
	copier.ErrorHandler = result
	// Default Markers
	copier.Marker = newYesMarker()
	// Default EntityMap
	copier.EntityMap = tl.NewEntityMap()
	// Check for duplicate IDs
	copier.duplicateMap = tl.NewEntityMap()
	// Default filters
	copier.filters = []tl.EntityFilter{}
	// Geom Cache
	copier.geomCache = newGeomCache()
	copier.stopPatterns = map[string]int{}
	copier.stopPatternShapeIDs = map[int]string{}
	// Set the DefaultAgencyID from the Reader
	copier.DefaultAgencyID = ""
	for e := range copier.Reader.Agencies() {
		copier.DefaultAgencyID = e.AgencyID
		copier.agencyCount++
	}
	return copier
}

// AddExtension adds an Extension to the copy process.
func (copier *Copier) AddExtension(e ext.Extension) error {
	extc, ok := e.(copyableExtension)
	if !ok {
		return fmt.Errorf("Extension does not provide Copy method")
	}
	copier.extensions = append(copier.extensions, extc)
	return nil
}

// AddEntityFilter adds an EntityFilter to the copy process.
func (copier *Copier) AddEntityFilter(ef tl.EntityFilter) error {
	copier.filters = append(copier.filters, ef)
	return nil
}

////////////////////////////////////
////////// Helper Methods //////////
////////////////////////////////////

// Check if the entity is marked for copying.
func (copier *Copier) isMarked(ent tl.Entity) bool {
	return copier.Marker.IsMarked(ent.Filename(), ent.EntityID())
}

// CopyEntity performs validation and saves errors and warnings, returns new EntityID if written, otherwise an entity error or write error.
// An entity error means the entity was not not written because it had an error or was filtered out; not fatal.
// A write error should be considered fatal and should stop any further write attempts.
// Any errors and warnings are added to the CopyResult.
func (copier *Copier) CopyEntity(ent tl.Entity) (string, error, error) {
	efn := ent.Filename()
	sid := ent.EntityID()
	if err := copier.checkEntity(ent); err != nil {
		return "", err, nil
	}
	// OK, Save
	eid, err := copier.Writer.AddEntity(ent)
	if err != nil {
		log.Error("Critical error: failed to write %s '%s': %s entity dump: %#v", efn, sid, err, ent)
		return "", err, err
	}
	log.Debug("%s '%s': saved -> %s", efn, sid, eid)
	copier.EntityMap.Set(efn, sid, eid)
	copier.result.EntityCount[efn]++
	return eid, nil, nil
}

// writeBatch does housekeeping for writing multiple entities.
func (copier *Copier) writeBatch(ents []tl.Entity) error {
	if len(ents) == 0 {
		return nil
	}
	efn := ents[0].Filename()
	sids := []string{}
	for _, ent := range ents {
		sids = append(sids, ent.EntityID())
	}
	// OK, Save
	eids, err := copier.Writer.AddEntities(ents)
	if err != nil {
		log.Error("Critical error: failed to write %d entities for %s", len(ents), efn)
		return err
	}
	for i, eid := range eids {
		sid := sids[i]
		log.Debug("%s '%s': saved -> %s", efn, sid, eid)
		copier.EntityMap.Set(efn, sid, eid)
	}
	copier.result.EntityCount[efn] += len(ents)
	// Return an emtpy slice and no error
	return nil
}

func (copier *Copier) checkBatch(ents []tl.Entity, ent tl.Entity) ([]tl.Entity, error) {
	if err := copier.checkEntity(ent); err != nil {
		return ents, nil
	}
	ents = append(ents, ent)
	if len(ents) < copier.BatchSize {
		return ents, nil
	}
	return nil, copier.writeBatch(ents)
}

func (copier *Copier) checkEntity(ent tl.Entity) error {
	efn := ent.Filename()
	if !copier.isMarked(ent) {
		copier.result.SkipEntityMarkedCount[efn]++
		return errors.New("skipped by marker")
	}
	// Check the entity against filters.
	sid := ent.EntityID() // source ID
	for _, ef := range copier.filters {
		if err := ef.Filter(ent, copier.EntityMap); err != nil {
			log.Debug("%s '%s' skipped by filter: %s", efn, sid, err)
			copier.result.SkipEntityFilterCount[efn]++
			return errors.New("skipped by filter")
		}
	}
	// Check the entity for errors.
	valid := true
	errs := ent.Errors()
	// Check the entity for reference errors.
	referr := ent.UpdateKeys(copier.EntityMap)
	if referr != nil {
		errs = append(errs, referr)
	}
	// Check for duplicate entities.
	eid := ent.EntityID()
	if _, ok := copier.duplicateMap.Get(efn, eid); ok && len(eid) > 0 {
		errs = append(errs, causes.NewDuplicateIDError(eid))
	} else {
		copier.duplicateMap.Set(efn, eid, eid)
	}
	// Check error tolerance flags
	if len(errs) > 0 {
		if copier.AllowEntityErrors {
			log.Debug("%s '%s' has errors, allowing: %s", efn, sid, errs)
		} else {
			log.Debug("%s '%s' has errors, skipping: %s", efn, sid, errs)
			copier.result.SkipEntityErrorCount[efn]++
			valid = false
		}
	} else if referr != nil {
		if copier.AllowReferenceErrors {
			log.Debug("%s '%s' failed to update keys, allowing: %s", efn, sid, referr)
		} else {
			log.Debug("%s '%s' failed to update keys, skipping: %s", efn, sid, referr)
			copier.result.SkipEntityReferenceCount[efn]++
			valid = false
		}
	}
	// Error handler
	copier.ErrorHandler.HandleEntityErrors(ent, errs, ent.Warnings())
	// Continue?
	if !valid && len(errs) > 0 {
		return errs[0]
	} else if !valid {
		return errors.New("???")
	}
	return nil
}

//////////////////////////////////
////////// Copy Methods //////////
//////////////////////////////////

// Copy copies Base GTFS entities from the Reader to the Writer, returning the summary as a CopyResult.
func (copier *Copier) Copy() *CopyResult {
	// Handle source errors and warnings
	sourceErrors := map[string][]error{}
	for _, err := range copier.Reader.ValidateStructure() {
		if v, ok := err.(errorWithContext); ok {
			fn := v.Context().Filename
			sourceErrors[fn] = append(sourceErrors[fn], err)
		}
	}
	for fn, errs := range sourceErrors {
		copier.ErrorHandler.HandleSourceErrors(fn, errs, nil)
	}
	// Note that order is important!!
	fns := []func() error{
		copier.copyAgencies,
		copier.copyRoutes,
		copier.copyLevels,
		copier.copyStops,
		copier.copyPathways,
		copier.copyFares,
		copier.copyCalendars,
		copier.copyShapes,
		copier.copyTripsAndStopTimes,
		copier.copyFrequencies,
		copier.copyTransfers,
		copier.copyFeedInfos,
	}
	for i := range fns {
		if err := fns[i](); err != nil {
			copier.result.WriteError = err
			return copier.result
		}
	}
	for _, e := range copier.extensions {
		if err := e.Copy(copier); err != nil {
			copier.result.WriteError = err
			return copier.result
		}
	}
	return copier.result
}

/////////////////////////////////////////
////////// Entity Copy Methods //////////
/////////////////////////////////////////

// copyAgencies writes agencies
func (copier *Copier) copyAgencies() error {
	firstTimezone := ""
	for e := range copier.Reader.Agencies() {
		// Check for Timezone consistency - add to feed errors
		if len(firstTimezone) == 0 {
			firstTimezone = e.AgencyTimezone
		} else if e.AgencyTimezone != firstTimezone {
			e.AddWarning(causes.NewInconsistentTimezoneError(e.AgencyTimezone))
		}
		// Check for conditionally required AgencyID - add to feed errors
		if len(e.AgencyID) == 0 && copier.agencyCount > 1 {
			e.AddWarning(causes.NewConditionallyRequiredFieldError("agency_id"))
		}
		// Agencies are not currently safe for batch writing because agency_id is conditionally required.
		if _, _, err := copier.CopyEntity(&e); err != nil {
			return err
		}
	}
	copier.logCount(&tl.Agency{})
	return nil
}

// copyLevels writes levels.
func (copier *Copier) copyLevels() error {
	// Levels
	bt := []tl.Entity{}
	for e := range copier.Reader.Levels() {
		e := e
		var err error
		if bt, err = copier.checkBatch(bt, &e); err != nil {
			return err
		}
	}
	if err := copier.writeBatch(bt); err != nil {
		return err
	}
	return nil
}

func (copier *Copier) copyStops() error {
	// Copy fn
	bt := []tl.Entity{}
	parents := map[string]int{}
	farezones := map[string]string{}
	copyStop := func(ent tl.Stop) error {
		// Add stop, update farezones and geom cache
		// Need to keep track of parent type even if filtered out or merged
		// Actual relationship errors will be caught during UpdateKeys
		sid := ent.EntityID()
		parents[sid] = ent.LocationType
		farezones[sid] = ent.ZoneID
		copier.geomCache.AddStop(sid, ent)
		// Confirm the parent station location_type != 0
		if len(ent.ParentStation.Key) == 0 {
			// ok
		} else if pstype, ok := parents[ent.ParentStation.Key]; !ok {
			// ParentStation not found - check during UpdateKeys
		} else if ent.LocationType == 4 {
			// Boarding areas may only link to type = 0
			if pstype != 0 {
				ent.AddError(causes.NewInvalidParentStationError(ent.ParentStation.Key))
			}
		} else if pstype != 1 {
			// ParentStation wrong type
			ent.AddError(causes.NewInvalidParentStationError(ent.ParentStation.Key))
		}
		e := ent
		var err error
		if bt, err = copier.checkBatch(bt, &e); err != nil {
			return err
		}
		return nil
	}

	// First pass for stations
	for e := range copier.Reader.Stops() {
		if e.LocationType == 1 {
			if err := copyStop(e); err != nil {
				return err
			}
		}
	}
	if err := copier.writeBatch(bt); err != nil {
		return err
	}

	// Second pass for platforms, exits, and generic nodes
	bt = nil
	for e := range copier.Reader.Stops() {
		if e.LocationType == 0 || e.LocationType == 2 || e.LocationType == 3 {
			if err := copyStop(e); err != nil {
				return err
			}
		}
	}
	if err := copier.writeBatch(bt); err != nil {
		return err
	}

	// Third pass for boarding areas
	bt = nil
	for e := range copier.Reader.Stops() {
		if e.LocationType == 4 {
			if err := copyStop(e); err != nil {
				return err
			}
		}
	}
	if err := copier.writeBatch(bt); err != nil {
		return err
	}

	// Check farezones
	for sid, zone := range farezones {
		if _, ok := copier.EntityMap.Get("stops.txt", sid); ok {
			copier.EntityMap.Set("zone_ids", zone, zone)
		}
	}
	copier.logCount(&tl.Stop{})
	return nil
}

func (copier *Copier) copyFares() error {
	// FareAttributes
	bt := []tl.Entity{}
	for e := range copier.Reader.FareAttributes() {
		// Set default agency
		if len(e.AgencyID.Key) == 0 {
			e.AgencyID.Key = copier.DefaultAgencyID
			e.AgencyID.Valid = true
			if copier.agencyCount > 1 {
				e.AddError(causes.NewConditionallyRequiredFieldError("agency_id"))
			}
		}
		e := e
		var err error
		if bt, err = copier.checkBatch(bt, &e); err != nil {
			return err
		}
	}
	if err := copier.writeBatch(bt); err != nil {
		return err
	}
	copier.logCount(&tl.FareAttribute{})

	// FareRules
	bt = nil
	for e := range copier.Reader.FareRules() {
		// Explicitly check if the FareID is Marked
		if !copier.isMarked(&tl.FareAttribute{FareID: e.FareID}) {
			continue
		}
		// TODO: Move this into UpdateKeys()
		// Add reference errors if we didn't write a stop with this zone.
		if v, ok := copier.EntityMap.Get("zone_ids", e.OriginID); ok {
			e.OriginID = v
		} else if len(e.OriginID) > 0 {
			e.AddError(causes.NewInvalidFarezoneError("origin_id", e.OriginID))
		}
		if v, ok := copier.EntityMap.Get("zone_ids", e.DestinationID); ok {
			e.DestinationID = v
		} else if len(e.DestinationID) > 0 {
			e.AddError(causes.NewInvalidFarezoneError("destination_id", e.DestinationID))
		}
		if v, ok := copier.EntityMap.Get("zone_ids", e.ContainsID); ok {
			e.ContainsID = v
		} else if len(e.ContainsID) > 0 && !ok {
			e.AddError(causes.NewInvalidFarezoneError("contains_id", e.ContainsID))
		}
		e := e
		var err error
		if bt, err = copier.checkBatch(bt, &e); err != nil {
			return err
		}
	}
	if err := copier.writeBatch(bt); err != nil {
		return err
	}
	copier.logCount(&tl.FareRule{})
	return nil
}

func (copier *Copier) copyPathways() error {
	// Pathways
	bt := []tl.Entity{}
	for e := range copier.Reader.Pathways() {
		e := e
		var err error
		if bt, err = copier.checkBatch(bt, &e); err != nil {
			return err
		}
	}
	if err := copier.writeBatch(bt); err != nil {
		return err
	}
	copier.logCount(&tl.Pathway{})
	return nil
}

// copyRoutes writes routes
func (copier *Copier) copyRoutes() error {
	bt := []tl.Entity{}
	for e := range copier.Reader.Routes() {
		var err error
		// Set default agencyID
		if len(e.AgencyID) == 0 {
			e.AgencyID = copier.DefaultAgencyID
			if copier.agencyCount == 1 {
				e.AddWarning(causes.NewConditionallyRequiredFieldError("agency_id"))
			} else {
				e.AddError(causes.NewConditionallyRequiredFieldError("agency_id"))
			}
		}
		// Use basic route types
		if copier.UseBasicRouteTypes {
			if rt, ok := enum.GetBasicRouteType(e.RouteType); ok {
				e.RouteType = rt.Code
			} else {
				e.AddError(causes.NewInvalidFieldError("route_type", strconv.Itoa(e.RouteType), fmt.Errorf("cannot convert route_type %d to basic route type", e.RouteType)))
			}
		}
		e := e
		if bt, err = copier.checkBatch(bt, &e); err != nil {
			return err
		}
	}
	if err := copier.writeBatch(bt); err != nil {
		return err
	}
	copier.logCount(&tl.Route{})
	return nil
}

// copyCalendars copies Calendars and CalendarDates
func (copier *Copier) copyCalendars() error {
	// Calendars
	bt := []tl.Entity{}
	for ent := range copier.Reader.Calendars() {
		ent := ent
		var err error
		if bt, err = copier.checkBatch(bt, &ent); err != nil {
			return err
		}
	}
	if err := copier.writeBatch(bt); err != nil {
		return err
	}

	// Create additional Calendars
	if copier.NormalizeServiceIDs {
		if err := copier.createMissingCalendars(); err != nil {
			return err
		}
	}
	copier.logCount(&tl.Calendar{})

	// Add CalendarDates
	// Keep track of duplicate CalendarDates
	type calkey struct {
		ServiceID string
		Date      string
	}
	dups := map[calkey]int{}
	bt = nil
	for ent := range copier.Reader.CalendarDates() {
		if !copier.isMarked(&tl.Calendar{ServiceID: ent.ServiceID}) {
			continue
		}
		// Check for duplicates (service_id,date)
		key := calkey{
			ServiceID: ent.ServiceID,
			Date:      ent.Date.Format("20060102"),
		}
		if _, ok := dups[key]; ok {
			ent.AddError(causes.NewDuplicateIDError(ent.EntityID()))
		}
		dups[key]++
		// Allow unchecked/invalid ServiceID references.
		if !copier.NormalizeServiceIDs {
			if _, ok := copier.EntityMap.Get("calendar.txt", ent.ServiceID); !ok {
				copier.EntityMap.Set("calendar.txt", ent.ServiceID, ent.ServiceID)
			}
		}
		ent := ent
		var err error
		if bt, err = copier.checkBatch(bt, &ent); err != nil {
			return err
		}

	}
	if err := copier.writeBatch(bt); err != nil {
		return err
	}
	copier.logCount(&tl.CalendarDate{})
	return nil
}

// copyFeedInfos writes FeedInfos
func (copier *Copier) copyFeedInfos() error {
	bt := []tl.Entity{}
	for e := range copier.Reader.FeedInfos() {
		e := e
		var err error
		if bt, err = copier.checkBatch(bt, &e); err != nil {
			return err
		}
	}
	if err := copier.writeBatch(bt); err != nil {
		return err
	}
	copier.logCount(&tl.FeedInfo{})
	return nil
}

// copyTransfers writes Transfers
func (copier *Copier) copyTransfers() error {
	bt := []tl.Entity{}
	for e := range copier.Reader.Transfers() {
		// Check if Transfer stops are marked
		if !copier.isMarked(&tl.Stop{StopID: e.FromStopID}) && copier.isMarked(&tl.Stop{StopID: e.ToStopID}) {
			copier.result.SkipEntityMarkedCount["transfers.txt"]++
			continue
		}
		e := e
		var err error
		if bt, err = copier.checkBatch(bt, &e); err != nil {
			return err
		}
	}
	if err := copier.writeBatch(bt); err != nil {
		return err
	}
	copier.logCount(&tl.Transfer{})
	return nil
}

// copyShapes writes Shapes
func (copier *Copier) copyShapes() error {
	// Not safe for batch copy (currently)
	for e := range copier.Reader.Shapes() {
		sid := e.EntityID()
		if _, ok, err := copier.CopyEntity(&e); err != nil {
			return err
		} else if ok == nil {
			copier.geomCache.AddShape(sid, e)
		}
	}
	copier.logCount(&tl.Shape{})
	return nil
}

// copyFrequencies writes Frequencies
func (copier *Copier) copyFrequencies() error {
	bt := []tl.Entity{}
	for e := range copier.Reader.Frequencies() {
		// Check if Trip is marked
		if !copier.isMarked(&tl.Trip{TripID: e.TripID}) {
			copier.result.SkipEntityMarkedCount["frequencies.txt"]++
			continue
		}
		e := e
		var err error
		if bt, err = copier.checkBatch(bt, &e); err != nil {
			return err
		}
	}
	if err := copier.writeBatch(bt); err != nil {
		return err
	}
	copier.logCount(&tl.Frequency{})
	return nil
}

// copyTripsAndStopTimes writes Trips and StopTimes
func (copier *Copier) copyTripsAndStopTimes() error {
	// Cache all trips in memory
	// If this becomes an issue, we could do a pass through trips.txt for each stop_times chunk
	alltripids := map[string]int{}
	trips := map[string]tl.Trip{}
	for trip := range copier.Reader.Trips() {
		eid := trip.EntityID()
		alltripids[eid]++
		// Skip unmarked trips to save work
		if !copier.isMarked(&trip) {
			copier.result.SkipEntityMarkedCount["trips.txt"]++
			continue
		}
		// We need to check for duplicate ID errors here because they're put into a map
		if _, ok := trips[eid]; ok {
			copier.ErrorHandler.HandleEntityErrors(&trip, []error{causes.NewDuplicateIDError(eid)}, nil)
			continue
		}
		trips[eid] = trip
	}

	// Process each set of Trip/StopTimes
	batchCount := 0
	tripbt := []tl.Entity{}
	stbt := []tl.StopTime{}
	writeBatch := func() error {
		// Write Trips
		if err := copier.writeBatch(tripbt); err != nil {
			return err
		}
		log.Info("Saved %d trips", len(tripbt))
		// Perform StopTime validation
		stbt2 := []tl.Entity{}
		for i := range stbt {
			if err := copier.checkEntity(&stbt[i]); err == nil {
				stbt2 = append(stbt2, &stbt[i])
				if stbt[i].Interpolated > 0 {
					copier.result.InterpolatedStopTimeCount++
				}
			}
		}
		if err := copier.writeBatch(stbt2); err != nil {
			return err
		}
		log.Info("Saved %d stop_times", len(stbt2))
		//
		tripbt = nil
		stbt = nil
		batchCount = 0
		return nil
	}

	for stoptimes := range copier.Reader.StopTimesByTripID() {
		// Write batch
		if batchCount+len(stoptimes) >= copier.BatchSize {
			if err := writeBatch(); err != nil {
				return err
			}
		}

		// Error handling for trips without stop_times is after this block
		if len(stoptimes) == 0 {
			continue
		}
		// Does this trip exist?
		tripid := stoptimes[0].TripID
		if _, ok := alltripids[tripid]; !ok {
			copier.ErrorHandler.HandleEntityErrors(&stoptimes[0], []error{causes.NewInvalidReferenceError("trip_id", tripid)}, nil)
			copier.result.SkipEntityReferenceCount["stop_times.txt"] += len(stoptimes)
			continue
		}
		// Is this trip marked?
		trip, ok := trips[tripid]
		if !ok { // trip_id exists but is not marked
			copier.result.SkipEntityMarkedCount["stop_times.txt"] += len(stoptimes)
			continue
		}
		// Mark trip as associated with at least 1 stop_time
		delete(trips, tripid)

		// Set StopPattern
		patkey := stopPatternKey(stoptimes)
		if pat, ok := copier.stopPatterns[patkey]; ok {
			// log.Debug("trip %s stop_pattern %d", tripid, pat)
			trip.StopPatternID = pat
		} else {
			pat := len(copier.stopPatterns)
			copier.stopPatterns[patkey] = pat
			// log.Debug("trip %s stop_pattern new %d", tripid, pat)
			trip.StopPatternID = pat
		}
		// Do we need to create a shape for this trip
		if trip.ShapeID.IsZero() && copier.CreateMissingShapes {
			// Note: if the trip has errors, may result in unused shapes!
			if shapeid, ok := copier.stopPatternShapeIDs[trip.StopPatternID]; ok {
				trip.ShapeID.Key = shapeid
				trip.ShapeID.Valid = true
			} else {
				if shapeid, err := copier.createMissingShape(fmt.Sprintf("generated-%d-%d", trip.StopPatternID, time.Now().Unix()), stoptimes); err != nil {
					log.Error("Error: failed to create shape for trip '%s': %s", trip.EntityID(), err)
					trip.AddError(err)
				} else {
					// Set ShapeID
					copier.stopPatternShapeIDs[trip.StopPatternID] = shapeid
					trip.ShapeID.Key = shapeid
					trip.ShapeID.Valid = true
				}
			}
		}

		// Check StopTime GROUP errors; log errors with trip; can block trip
		// Example errors: less than 2 stop_times, non-increasing sequences and times, etc.
		sterrs := tl.ValidateStopTimes(stoptimes)
		for _, err := range sterrs {
			trip.AddError(err)
		}
		// Interpolate StopTimes if necessary - only if no other errors; log errors with trip
		if len(sterrs) == 0 && copier.InterpolateStopTimes {
			if stoptimes2, err := copier.geomCache.InterpolateStopTimes(trip, stoptimes); err != nil {
				// stwarns = append(stwarns, err)
				trip.AddWarning(err)
			} else {
				stoptimes = stoptimes2
			}
		}

		// Validate trip & add to batch
		if err := copier.checkEntity(&trip); err == nil {
			tripbt = append(tripbt, &trip)
		} else {
			copier.result.SkipEntityReferenceCount["stop_times.txt"] += len(stoptimes)
			continue
		}
<<<<<<< HEAD
		// Check individual StopTime errors
		// Similar to CopyEntity except that writing will be done in batch
		// Note: StopTimes are not currently checked by EntityFilters.
		valid := true
		efn := "stop_times.txt"
		istc := 0
		for i := 0; i < len(stoptimes); i++ {
			errs := stoptimes[i].Errors()
			referr := stoptimes[i].UpdateKeys(copier.EntityMap)
			if referr != nil {
				errs = append(errs, referr)
			}
			// Check error tolerance flags
			if len(errs) > 0 {
				if copier.AllowEntityErrors {
					log.Debug("%s '%s' has errors, allowing: %s", efn, tripid, errs)
				} else {
					log.Debug("%s '%s' has errors, skipping: %s", efn, tripid, errs)
					copier.result.SkipEntityErrorCount[efn]++
					valid = false
				}
			} else if referr != nil {
				if copier.AllowReferenceErrors {
					log.Debug("%s '%s' failed to update keys, allowing: %s", efn, tripid, referr)
				} else {
					log.Debug("%s '%s' failed to update keys, skipping: %s", efn, tripid, referr)
					copier.result.SkipEntityReferenceCount[efn]++
					valid = false
				}
			}
			// Error handler
			copier.ErrorHandler.HandleEntityErrors(&stoptimes[i], errs, stoptimes[i].Warnings())
			// Count interpolated STs for debugging/reporting
			if stoptimes[i].Interpolated.Int32 > 0 {
				istc++
			}
		}
		if !valid {
			continue
		}
		copier.result.InterpolatedStopTimeCount += istc
		// OK, Everything is good to go.
		batch = append(batch, stoptimes...)
		// Write in batches
		if len(batch) >= copier.BatchSize {
			bst := []tl.Entity{}
			// note: "range" re-uses the same pointer.
			for i := 0; i < len(batch); i++ {
				bst = append(bst, &batch[i])
			}
			if err := copier.Writer.AddEntities(bst); err != nil {
				// Serious error, fail
				return err
			}
			log.Info("Saved %d stop_times", len(batch))
			copier.result.EntityCount["stop_times.txt"] += len(batch)
			batch = nil
=======
		// Add StopTimes to batch -- final validation after writing trips
		for i := range stoptimes {
			stbt = append(stbt, stoptimes[i])
>>>>>>> 9fa5462f
		}
		batchCount += len(stoptimes)
	}
	// Add any Trips that were not visited/did not have StopTimes
	for _, trip := range trips {
		trip := trip
		trip.AddError(causes.NewEmptyTripError(0))
		if err := copier.checkEntity(&trip); err == nil {
			tripbt = append(tripbt, &trip)
		}
	}
	// Write last entities
	if err := writeBatch(); err != nil {
		return err
	}
	return nil
}

////////////////////////////////////////////
////////// Entity Support Methods //////////
////////////////////////////////////////////

func (copier *Copier) logCount(ent tl.Entity) {
	out := []string{}
	fn := ent.Filename()
	fnr := strings.ReplaceAll(fn, ".txt", "")
	saved := copier.result.EntityCount[fn]
	out = append(out, fmt.Sprintf("Saved %d %s", saved, fnr))
	if a, ok := copier.result.GeneratedCount[fn]; ok && a > 0 {
		out = append(out, fmt.Sprintf("generated %d", a))
	}
	if a, ok := copier.result.SkipEntityMarkedCount[fn]; ok && a > 0 {
		out = append(out, fmt.Sprintf("skipped %d as unmarked", a))
	}
	if a, ok := copier.result.SkipEntityFilterCount[fn]; ok && a > 0 {
		out = append(out, fmt.Sprintf("skipped %d by filter", a))
	}
	if a, ok := copier.result.SkipEntityErrorCount[fn]; ok && a > 0 {
		out = append(out, fmt.Sprintf("skipped %d with entity errors", a))
	}
	if a, ok := copier.result.SkipEntityReferenceCount[fn]; ok && a > 0 {
		out = append(out, fmt.Sprintf("skipped %d with reference errors", a))
	}
	if saved == 0 && len(out) == 1 {
		return
	}
	outs := strings.Join(out, "; ")
	log.Info(outs)
}

func (copier *Copier) createMissingShape(shapeID string, stoptimes []tl.StopTime) (string, error) {
	stopids := []string{}
	for _, st := range stoptimes {
		stopids = append(stopids, st.StopID)
	}
	shape, err := copier.geomCache.MakeShape(stopids...)
	if err != nil {
		return "", err
	}
	shape.ShapeID = shapeID
	if _, ok, err := copier.CopyEntity(&shape); err != nil {
		return "", err
	} else if ok == nil {
		copier.result.GeneratedCount["shapes.txt"]++
	}
	return shape.ShapeID, nil
}

// createMissingCalendars to fully normalize ServiceIDs
func (copier *Copier) createMissingCalendars() error {
	// Prepare to create missing Calendars
	missing := map[string]tl.Calendar{}
	for e := range copier.Reader.CalendarDates() {
		cal := tl.Calendar{
			ServiceID: e.ServiceID,
			Generated: true,
			StartDate: e.Date,
			EndDate:   e.Date,
		}
		if !copier.isMarked(&cal) {
			continue
		}
		// Do we already have this Calendar?
		if _, ok := copier.GetEntity(&cal); ok {
			continue
		}
		// Do we already know this ServiceID?
		if c, ok := missing[cal.ServiceID]; ok {
			cal = c
		}
		// Update the date range
		if e.ExceptionType == 1 {
			if e.Date.After(cal.EndDate) {
				cal.EndDate = e.Date
			}
			if e.Date.Before(cal.StartDate) {
				cal.StartDate = e.Date
			}
		}
		missing[e.ServiceID] = cal
	}
	// Create the missing Calendars
	bt := []tl.Entity{}
	for _, e := range missing {
		log.Debug("Create missing cal: %#v\n", e)
		e := e
		var err error
		bt, err = copier.checkBatch(bt, &e)
		if err != nil {
			return err
		}
	}
	if err := copier.writeBatch(bt); err != nil {
		return err
	}
	copier.result.GeneratedCount["calendar.txt"] += len(bt)
	return nil
}<|MERGE_RESOLUTION|>--- conflicted
+++ resolved
@@ -742,7 +742,7 @@
 		for i := range stbt {
 			if err := copier.checkEntity(&stbt[i]); err == nil {
 				stbt2 = append(stbt2, &stbt[i])
-				if stbt[i].Interpolated > 0 {
+				if stbt[i].Interpolated.Int32 > 0 {
 					copier.result.InterpolatedStopTimeCount++
 				}
 			}
@@ -839,69 +839,9 @@
 			copier.result.SkipEntityReferenceCount["stop_times.txt"] += len(stoptimes)
 			continue
 		}
-<<<<<<< HEAD
-		// Check individual StopTime errors
-		// Similar to CopyEntity except that writing will be done in batch
-		// Note: StopTimes are not currently checked by EntityFilters.
-		valid := true
-		efn := "stop_times.txt"
-		istc := 0
-		for i := 0; i < len(stoptimes); i++ {
-			errs := stoptimes[i].Errors()
-			referr := stoptimes[i].UpdateKeys(copier.EntityMap)
-			if referr != nil {
-				errs = append(errs, referr)
-			}
-			// Check error tolerance flags
-			if len(errs) > 0 {
-				if copier.AllowEntityErrors {
-					log.Debug("%s '%s' has errors, allowing: %s", efn, tripid, errs)
-				} else {
-					log.Debug("%s '%s' has errors, skipping: %s", efn, tripid, errs)
-					copier.result.SkipEntityErrorCount[efn]++
-					valid = false
-				}
-			} else if referr != nil {
-				if copier.AllowReferenceErrors {
-					log.Debug("%s '%s' failed to update keys, allowing: %s", efn, tripid, referr)
-				} else {
-					log.Debug("%s '%s' failed to update keys, skipping: %s", efn, tripid, referr)
-					copier.result.SkipEntityReferenceCount[efn]++
-					valid = false
-				}
-			}
-			// Error handler
-			copier.ErrorHandler.HandleEntityErrors(&stoptimes[i], errs, stoptimes[i].Warnings())
-			// Count interpolated STs for debugging/reporting
-			if stoptimes[i].Interpolated.Int32 > 0 {
-				istc++
-			}
-		}
-		if !valid {
-			continue
-		}
-		copier.result.InterpolatedStopTimeCount += istc
-		// OK, Everything is good to go.
-		batch = append(batch, stoptimes...)
-		// Write in batches
-		if len(batch) >= copier.BatchSize {
-			bst := []tl.Entity{}
-			// note: "range" re-uses the same pointer.
-			for i := 0; i < len(batch); i++ {
-				bst = append(bst, &batch[i])
-			}
-			if err := copier.Writer.AddEntities(bst); err != nil {
-				// Serious error, fail
-				return err
-			}
-			log.Info("Saved %d stop_times", len(batch))
-			copier.result.EntityCount["stop_times.txt"] += len(batch)
-			batch = nil
-=======
 		// Add StopTimes to batch -- final validation after writing trips
 		for i := range stoptimes {
 			stbt = append(stbt, stoptimes[i])
->>>>>>> 9fa5462f
 		}
 		batchCount += len(stoptimes)
 	}
