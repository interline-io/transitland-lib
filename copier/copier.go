package copier

import (
	"errors"
	"fmt"
	"strconv"
	"strings"
	"time"

	"github.com/interline-io/transitland-lib/ext"
	"github.com/interline-io/transitland-lib/internal/log"
	"github.com/interline-io/transitland-lib/tl"
	"github.com/interline-io/transitland-lib/tl/causes"
	"github.com/interline-io/transitland-lib/tl/enum"
)

//////////////////////

// ErrorHandler is called on each source file and entity; errors can be nil
type ErrorHandler interface {
	HandleEntityErrors(tl.Entity, []error, []error)
	HandleSourceErrors(string, []error, []error)
}

type copyableExtension interface {
	Copy(*Copier) error
}

type errorWithContext interface {
	Context() *causes.Context
}

// CopyError wraps an underlying GTFS Error with the filename and entity ID.
type CopyError struct {
	filename string
	entityID string
	cause    error
}

// NewCopyError returns a new CopyError error with filename and id set.
func NewCopyError(efn string, eid string, err error) *CopyError {
	return &CopyError{
		filename: efn,
		entityID: eid,
		cause:    err,
	}
}

// Error returns the error string.
func (ce *CopyError) Error() string {
	return fmt.Sprintf("%s '%s': %s", ce.filename, ce.entityID, ce.cause)
}

// Cause returns the underlying GTFS Error
func (ce *CopyError) Cause() error {
	return ce.cause
}

// Context returns the error Context
func (ce *CopyError) Context() *causes.Context {
	return &causes.Context{
		Filename: ce.filename,
		EntityID: ce.entityID,
	}
}

////////////////////////////
////////// Copier //////////
////////////////////////////

// Copier copies from Reader to Writer
type Copier struct {
	Reader    tl.Reader
	Writer    tl.Writer
	BatchSize int
	// Attempt to save an entity that returns validation errors
	AllowEntityErrors    bool
	AllowReferenceErrors bool
	// Interpolate any missing StopTime values: ArrivalTime/DepartureTime/ShapeDistTraveled
	InterpolateStopTimes bool
	// Create a stop-to-stop Shape for Trips without a ShapeID.
	CreateMissingShapes bool
	// Create missing Calendar entries
	NormalizeServiceIDs bool
	// Convert extended route types to primitives
	UseBasicRouteTypes bool
	// Default AgencyID
	DefaultAgencyID string
	// Entity selection strategy
	Marker Marker
	// Error handler, called for each entity
	ErrorHandler ErrorHandler
	// book keeping
	agencyCount         int
	extensions          []copyableExtension // interface
	filters             []tl.EntityFilter   // interface
	geomCache           *geomCache
	stopPatterns        map[string]int
	stopPatternShapeIDs map[int]string
	result              *CopyResult
	*tl.EntityMap
}

// NewCopier creates and initializes a new Copier.
func NewCopier(reader tl.Reader, writer tl.Writer) Copier {
	copier := Copier{
		Reader:               reader,
		Writer:               writer,
		BatchSize:            1000000,
		AllowEntityErrors:    false,
		AllowReferenceErrors: false,
		InterpolateStopTimes: false,
		CreateMissingShapes:  false,
		NormalizeServiceIDs:  false,
	}
	// Result
	result := NewCopyResult()
	copier.result = result
	copier.ErrorHandler = result
	// Default Markers
	copier.Marker = newYesMarker()
	// Default EntityMap
	copier.EntityMap = tl.NewEntityMap()
	// Default filters
	copier.filters = []tl.EntityFilter{}
	// Geom Cache
	copier.geomCache = newGeomCache()
	copier.stopPatterns = map[string]int{}
	copier.stopPatternShapeIDs = map[int]string{}
	// Set the DefaultAgencyID from the Reader
	copier.DefaultAgencyID = ""
	for e := range copier.Reader.Agencies() {
		copier.DefaultAgencyID = e.AgencyID
		copier.agencyCount++
	}
	return copier
}

// AddExtension adds an Extension to the copy process.
func (copier *Copier) AddExtension(e ext.Extension) error {
	extc, ok := e.(copyableExtension)
	if !ok {
		return fmt.Errorf("Extension does not provide Copy method")
	}
	copier.extensions = append(copier.extensions, extc)
	return nil
}

// AddEntityFilter adds an EntityFilter to the copy process.
func (copier *Copier) AddEntityFilter(ef tl.EntityFilter) error {
	copier.filters = append(copier.filters, ef)
	return nil
}

////////////////////////////////////
////////// Helper methods //////////
////////////////////////////////////

// Check if the entity is marked for copying.
func (copier *Copier) isMarked(ent tl.Entity) bool {
	return copier.Marker.IsMarked(ent.Filename(), ent.EntityID())
}

// CopyEntity performs validation and saves errors and warnings, returns new EntityID if written, otherwise an entity error or write error.
// An entity error means the entity was not not written because it had an error or was filtered out; not fatal.
// A write error should be considered fatal and should stop any further write attempts.
// Any errors and warnings are added to the CopyResult.
func (copier *Copier) CopyEntity(ent tl.Entity) (string, error, error) {
	efn := ent.Filename()
	sid := ent.EntityID()
	if err := copier.checkCopyEntity(ent); err != nil {
		return "", err, nil
	}
	// OK, Save
	eid, err := copier.Writer.AddEntity(ent)
	if err != nil {
		log.Error("Critical error: failed to write %s '%s': %s entity dump: %#v", efn, sid, err, ent)
		return "", err, err
	}
	if eid != "" {
		log.Debug("%s '%s': saved -> %s", efn, sid, eid)
		copier.EntityMap.Set(efn, sid, eid)
	}
	copier.result.EntityCount[efn]++
	return eid, nil, nil
}

func (copier *Copier) checkCopyEntity(ent gotransit.Entity) error {
	efn := ent.Filename()
	if !copier.isMarked(ent) {
		copier.result.SkipEntityMarkedCount[efn]++
		return errors.New("skipped by marker")
	}
	// Check the entity against filters.
	sid := ent.EntityID() // source ID
	for _, ef := range copier.filters {
		if err := ef.Filter(ent, copier.EntityMap); err != nil {
			log.Debug("%s '%s' skipped by filter: %s", efn, sid, err)
			copier.result.SkipEntityFilterCount[efn]++
			return errors.New("skipped by filter")
		}
	}
	// Check the entity for errors.
	valid := true
	errs := ent.Errors()
	// Check the entity for reference errors.
	referr := ent.UpdateKeys(copier.EntityMap)
	if referr != nil {
		errs = append(errs, referr)
	}
	// Check for duplicate entities.
	eid := ent.EntityID() // after filter ID
	if _, ok := copier.EntityMap.Get(efn, eid); ok && len(eid) > 0 {
		errs = append(errs, causes.NewDuplicateIDError(eid))
	}
	// Check error tolerance flags
	if len(errs) > 0 {
		if copier.AllowEntityErrors {
			log.Debug("%s '%s' has errors, allowing: %s", efn, sid, errs)
		} else {
			log.Debug("%s '%s' has errors, skipping: %s", efn, sid, errs)
			copier.result.SkipEntityErrorCount[efn]++
			valid = false
		}
	} else if referr != nil {
		if copier.AllowReferenceErrors {
			log.Debug("%s '%s' failed to update keys, allowing: %s", efn, sid, referr)
		} else {
			log.Debug("%s '%s' failed to update keys, skipping: %s", efn, sid, referr)
			copier.result.SkipEntityReferenceCount[efn]++
			valid = false
		}
	}
	// Error handler
	copier.ErrorHandler.HandleEntityErrors(ent, errs, ent.Warnings())
	// Continue?
	if !valid && len(errs) > 0 {
		return errs[0]
	} else if !valid {
		return errors.New("???")
	}
	return nil
}

//////////////////////////////////
////////// Copy Methods //////////
//////////////////////////////////

// Copy copies Base GTFS entities from the Reader to the Writer, returning the summary as a CopyResult.
func (copier *Copier) Copy() *CopyResult {
	// Handle source errors and warnings
	sourceErrors := map[string][]error{}
	for _, err := range copier.Reader.ValidateStructure() {
		if v, ok := err.(errorWithContext); ok {
			fn := v.Context().Filename
			sourceErrors[fn] = append(sourceErrors[fn], err)
		}
	}
	for fn, errs := range sourceErrors {
		copier.ErrorHandler.HandleSourceErrors(fn, errs, nil)
	}
	// Note that order is important!!
	fns := []func() error{
		copier.copyAgencies,
		copier.copyRoutes,
		copier.copyPathwaysStopsAndFares,
		copier.copyCalendars,
		copier.copyShapes,
		copier.copyTripsAndStopTimes,
		copier.copyFrequencies,
		copier.copyTransfers,
		copier.copyFeedInfos,
	}
	for i := range fns {
		if err := fns[i](); err != nil {
			copier.result.WriteError = err
			return copier.result
		}
	}
	for _, e := range copier.extensions {
		if err := e.Copy(copier); err != nil {
			copier.result.WriteError = err
			return copier.result
		}
	}
	return copier.result
}

/////////////////////////////////////////
////////// Entity Copy Methods //////////
/////////////////////////////////////////

// copyAgencies writes agencies
func (copier *Copier) copyAgencies() error {
	firstTimezone := ""
	for e := range copier.Reader.Agencies() {
		// Check for Timezone consistency - add to feed errors
		if len(firstTimezone) == 0 {
			firstTimezone = e.AgencyTimezone
		} else if e.AgencyTimezone != firstTimezone {
			e.AddWarning(causes.NewInconsistentTimezoneError(e.AgencyTimezone))
		}
		// Check for conditionally required AgencyID - add to feed errors
		if len(e.AgencyID) == 0 && copier.agencyCount > 1 {
			e.AddWarning(causes.NewConditionallyRequiredFieldError("agency_id"))
		}
		if _, _, err := copier.CopyEntity(&e); err != nil {
			return err
		}
	}
	copier.logCount(&tl.Agency{})
	return nil
}

// copyStopsAndFares writes stops and their associated fare rules
func (copier *Copier) copyPathwaysStopsAndFares() error {
	// Levels
	for e := range copier.Reader.Levels() {
		if _, _, err := copier.CopyEntity(&e); err != nil {
			return err
		}
	}

	// Stop bookkeeping
	parents := map[string]int{}
	farezones := map[string]string{}
	// Copy fn
	copyStop := func(e tl.Stop) error {
		sid := e.EntityID()
		// FareID
		fzid := e.ZoneID
		// Add stop, update farezones and geom cache
		// Need to keep track of parent type even if filtered out or merged
		// Actual relationship errors will be caught during UpdateKeys
		parents[sid] = e.LocationType
		// Confirm the parent station location_type != 0
		if len(e.ParentStation.Key) == 0 {
			// ok
		} else if pstype, ok := parents[e.ParentStation.Key]; !ok {
			// ParentStation not found - check during UpdateKeys
		} else if e.LocationType == 4 {
			// Boarding areas may only link to type = 0
			if pstype != 0 {
				e.AddError(causes.NewInvalidParentStationError(e.ParentStation.Key))
			}
		} else if pstype != 1 {
			// ParentStation wrong type
			e.AddError(causes.NewInvalidParentStationError(e.ParentStation.Key))
		}
		// Actually copy
		if _, ok, err := copier.CopyEntity(&e); err != nil {
			return err
		} else if ok == nil {
			// Success writing entity
			farezones[fzid] = e.ZoneID // ZoneID may be modified by CopyEntity
			copier.geomCache.AddStop(sid, e)
		}
		return nil
	}

	// Stop copying
	// First pass for stations
	for e := range copier.Reader.Stops() {
		if e.LocationType == 1 {
			if err := copyStop(e); err != nil {
				return err
			}
		}
	}
	// Second pass for platforms, exits, and generic nodes
	for e := range copier.Reader.Stops() {
		if e.LocationType == 0 || e.LocationType == 2 || e.LocationType == 3 {
			if err := copyStop(e); err != nil {
				return err
			}
		}
	}
	// Third pass for boarding areas
	for e := range copier.Reader.Stops() {
		if e.LocationType == 4 {
			if err := copyStop(e); err != nil {
				return err
			}
		}
	}
	copier.logCount(&tl.Stop{})

	// Pathways
	for e := range copier.Reader.Pathways() {
		if _, _, err := copier.CopyEntity(&e); err != nil {
			return err
		}
	}
	copier.logCount(&tl.Pathway{})

	// FareAttributes
	for e := range copier.Reader.FareAttributes() {
		// Set default agency
		if len(e.AgencyID.Key) == 0 {
			e.AgencyID.Key = copier.DefaultAgencyID
			e.AgencyID.Valid = true
			if copier.agencyCount > 1 {
				e.AddError(causes.NewConditionallyRequiredFieldError("agency_id"))
			}
		}
		if _, _, err := copier.CopyEntity(&e); err != nil {
			return err
		}
	}
	copier.logCount(&tl.FareAttribute{})

	// FareRules
	for e := range copier.Reader.FareRules() {
		// Explicitly check if the FareID is Marked
		if !copier.isMarked(&tl.FareAttribute{FareID: e.FareID}) {
			continue
		}
		// Add reference errors if we didn't write a stop with this zone.
		if v, ok := farezones[e.OriginID]; ok {
			e.OriginID = v
		} else if len(e.OriginID) > 0 {
			e.AddError(causes.NewInvalidFarezoneError("origin_id", e.OriginID))
		}
		if v, ok := farezones[e.DestinationID]; ok {
			e.DestinationID = v
		} else if len(e.DestinationID) > 0 {
			e.AddError(causes.NewInvalidFarezoneError("destination_id", e.DestinationID))
		}
		if v, ok := farezones[e.ContainsID]; ok {
			e.ContainsID = v
		} else if len(e.ContainsID) > 0 && !ok {
			e.AddError(causes.NewInvalidFarezoneError("contains_id", e.ContainsID))
		}
		if _, _, err := copier.CopyEntity(&e); err != nil {
			return err
		}
	}
	copier.logCount(&tl.FareRule{})
	return nil
}

// copyRoutes writes routes
func (copier *Copier) copyRoutes() error {
	for e := range copier.Reader.Routes() {
		// Set default agencyID
		if len(e.AgencyID) == 0 {
			e.AgencyID = copier.DefaultAgencyID
			if copier.agencyCount == 1 {
				e.AddWarning(causes.NewConditionallyRequiredFieldError("agency_id"))
			} else {
				e.AddError(causes.NewConditionallyRequiredFieldError("agency_id"))
			}
		}
		// Use basic route types
		if copier.UseBasicRouteTypes {
			if rt, ok := enum.GetBasicRouteType(e.RouteType); ok {
				e.RouteType = rt.Code
			} else {
				e.AddError(causes.NewInvalidFieldError("route_type", strconv.Itoa(e.RouteType), fmt.Errorf("cannot convert route_type %d to basic route type", e.RouteType)))
			}
		}
		if _, _, err := copier.CopyEntity(&e); err != nil {
			return err
		}
	}
	copier.logCount(&tl.Route{})
	return nil
}

// copyCalendars copies Calendars and CalendarDates
func (copier *Copier) copyCalendars() error {
	// Calendars
	for e := range copier.Reader.Calendars() {
		if _, _, err := copier.CopyEntity(&e); err != nil {
			return err
		}
	}
	// Create additional Calendars
	if copier.NormalizeServiceIDs {
		if err := copier.createMissingCalendars(); err != nil {
			return err
		}
	}
	// Keep track of duplicate CalendarDates
	type calkey struct {
		ServiceID string
		Date      string
	}
	dups := map[calkey]int{}
	// Add CalendarDates
	for e := range copier.Reader.CalendarDates() {
		if !copier.isMarked(&tl.Calendar{ServiceID: e.ServiceID}) {
			continue
		}
		// Check for duplicates (service_id,date)
		key := calkey{
			ServiceID: e.ServiceID,
			Date:      e.Date.Format("20060102"),
		}
		if _, ok := dups[key]; ok {
			e.AddError(causes.NewDuplicateIDError(e.EntityID()))
		}
		dups[key]++
		// Allow unchecked/invalid ServiceID references.
		if !copier.NormalizeServiceIDs {
			if _, ok := copier.EntityMap.Get("calendar.txt", e.ServiceID); !ok {
				copier.EntityMap.Set("calendar.txt", e.ServiceID, e.ServiceID)
			}
		}
		if _, _, err := copier.CopyEntity(&e); err != nil {
			return err
		}
	}
	copier.logCount(&tl.Calendar{})
	copier.logCount(&tl.CalendarDate{})
	return nil
}

// copyFeedInfos writes FeedInfos
func (copier *Copier) copyFeedInfos() error {
	for e := range copier.Reader.FeedInfos() {
		if _, _, err := copier.CopyEntity(&e); err != nil {
			return err
		}
	}
	copier.logCount(&tl.FeedInfo{})
	return nil
}

// copyTransfers writes Transfers
func (copier *Copier) copyTransfers() error {
	for e := range copier.Reader.Transfers() {
		// Check if Transfer stops are marked
		if copier.isMarked(&tl.Stop{StopID: e.FromStopID}) && copier.isMarked(&tl.Stop{StopID: e.ToStopID}) {
			if _, _, err := copier.CopyEntity(&e); err != nil {
				return err
			}
		} else {
			copier.result.SkipEntityMarkedCount["transfers.txt"]++
		}
	}
	copier.logCount(&tl.Transfer{})
	return nil
}

// copyShapes writes Shapes
func (copier *Copier) copyShapes() error {
	for e := range copier.Reader.Shapes() {
		sid := e.EntityID()
		if _, ok, err := copier.CopyEntity(&e); err != nil {
			return err
		} else if ok == nil {
			copier.geomCache.AddShape(sid, e)
		}
	}
	copier.logCount(&tl.Shape{})
	return nil
}

// copyFrequencies writes Frequencies
func (copier *Copier) copyFrequencies() error {
	for e := range copier.Reader.Frequencies() {
		// Check if Trip is marked
		if copier.isMarked(&tl.Trip{TripID: e.TripID}) {
			if _, _, err := copier.CopyEntity(&e); err != nil {
				return err
			}
		} else {
			copier.result.SkipEntityMarkedCount["frequencies.txt"]++
		}
	}
	copier.logCount(&tl.Frequency{})
	return nil
}

// copyTripsAndStopTimes writes Trips and StopTimes
func (copier *Copier) copyTripsAndStopTimes() error {
	// Cache all trips in memory
	// If this becomes an issue, we could do a pass through trips.txt for each stop_times chunk
	alltripids := map[string]int{}
	trips := map[string]tl.Trip{}
	for trip := range copier.Reader.Trips() {
		eid := trip.EntityID()
		alltripids[eid]++
		// Skip unmarked trips to save work
		if !copier.isMarked(&trip) {
			copier.result.SkipEntityMarkedCount["trips.txt"]++
			continue
		}
		// We need to check for duplicate ID errors here because they're put into a map
		if _, ok := trips[eid]; ok {
			copier.ErrorHandler.HandleEntityErrors(&trip, []error{causes.NewDuplicateIDError(eid)}, nil)
			continue
		}
		trips[eid] = trip
	}
<<<<<<< HEAD
	// Prepare to copy stop_times
	batchCount := 0
	batchTrips := []gotransit.Trip{}
	batchStopTimes := [][]gotransit.StopTime{}
	writeBatch := func() {
		bst := []gotransit.Entity{}
		for i := 0; i < len(batchTrips); i++ {
			if _, _, err := copier.CopyEntity(&batchTrips[i]); err != nil {
				panic(err)
			}
		}
		log.Info("Saved %d trips", len(batchTrips))
		// Write stoptimes
		bst = nil
		for i := 0; i < len(batchStopTimes); i++ {
			valid := true
			for j := 0; j < len(batchStopTimes[i]); j++ {
				if copier.checkCopyEntity(&batchStopTimes[i][j]) != nil {
					valid = false
				}
			}
			if valid {
				for j := 0; j < len(batchStopTimes[i]); j++ {
					bst = append(bst, &batchStopTimes[i][j])
					if batchStopTimes[i][j].Interpolated > 0 {
						copier.result.InterpolatedStopTimeCount++
					}
				}
			}
		}
		if err := copier.Writer.CopyEntities(bst); err != nil {
			panic(err)
		}
		copier.result.EntityCount["stop_times.txt"] += len(bst)
		log.Info("Saved %d stop_times", len(bst))
	}
=======
	batch := []tl.StopTime{}
>>>>>>> 962370cf
	for stoptimes := range copier.Reader.StopTimesByTripID() {
		if batchCount+len(stoptimes) >= copier.BatchSize {
			writeBatch()
			batchCount = 0
			batchStopTimes = nil
			batchTrips = nil
		}
		// Error handling for trips without stop_times is after this block
		if len(stoptimes) == 0 {
			log.Debug("Warning: StopTimesByTripID produced zero StopTimes")
			continue
		}
		// Does this trip exist?
		tripid := stoptimes[0].TripID
		if _, ok := alltripids[tripid]; !ok {
			log.Debug("stop_times referred to unknown trip: %s", tripid)
			copier.ErrorHandler.HandleEntityErrors(&stoptimes[0], []error{causes.NewInvalidReferenceError("trip_id", tripid)}, nil)
			copier.result.SkipEntityReferenceCount["stop_times.txt"] += len(stoptimes)
			continue
		}
		// Is this trip marked?
		trip, ok := trips[tripid]
		if !ok { // trip_id exists but is not marked
			copier.result.SkipEntityMarkedCount["stop_times.txt"] += len(stoptimes)
			continue
		}
		// Marks trip as associated with at least 1 stop_time
		delete(trips, tripid)
		// Set StopPattern
		patkey := stopPatternKey(stoptimes)
		if pat, ok := copier.stopPatterns[patkey]; ok {
			// log.Debug("trip %s stop_pattern %d", tripid, pat)
			trip.StopPatternID = pat
		} else {
			pat := len(copier.stopPatterns)
			copier.stopPatterns[patkey] = pat
			// log.Debug("trip %s stop_pattern new %d", tripid, pat)
			trip.StopPatternID = pat
		}
		// Do we need to create a shape for this trip
		if trip.ShapeID.IsZero() && copier.CreateMissingShapes {
			// Note: if the trip has errors, may result in unused shapes!
			if shapeid, ok := copier.stopPatternShapeIDs[trip.StopPatternID]; ok {
				trip.ShapeID.Key = shapeid
				trip.ShapeID.Valid = true
			} else {
				if shapeid, err := copier.createMissingShape(fmt.Sprintf("generated-%d-%d", trip.StopPatternID, time.Now().Unix()), stoptimes); err != nil {
					log.Error("Error: failed to create shape for trip '%s': %s", trip.EntityID(), err)
					trip.AddError(err)
				} else {
					// Set ShapeID
					copier.stopPatternShapeIDs[trip.StopPatternID] = shapeid
					trip.ShapeID.Key = shapeid
					trip.ShapeID.Valid = true
				}
			}
		}
		// Check StopTime GROUP errors; log errors with trip; can block trip
		// Example errors: less than 2 stop_times, non-increasing sequences and times, etc.
		sterrs := tl.ValidateStopTimes(stoptimes)
		for _, err := range sterrs {
			trip.AddError(err)
		}
		// Interpolate StopTimes if necessary - only if no other errors; log errors with trip
		if len(sterrs) == 0 && copier.InterpolateStopTimes {
			if stoptimes2, err := copier.geomCache.InterpolateStopTimes(trip, stoptimes); err != nil {
				trip.AddWarning(err)
			} else {
				stoptimes = stoptimes2
			}
		}
<<<<<<< HEAD
		batchTrips = append(batchTrips, trip)
		batchStopTimes = append(batchStopTimes, stoptimes)
		batchCount += len(stoptimes)
=======
		// Save trip
		if _, ok, err := copier.CopyEntity(&trip); err != nil {
			// Serious failure; return
			copier.result.SkipEntityReferenceCount["stop_times.txt"] += len(stoptimes)
			return err
		} else if ok != nil {
			// Entity error; skip
			copier.result.SkipEntityReferenceCount["stop_times.txt"] += len(stoptimes)
			continue
		}
		// Check individual StopTime errors
		// Similar to CopyEntity except that writing will be done in batch
		// Note: StopTimes are not currently checked by EntityFilters.
		valid := true
		efn := "stop_times.txt"
		istc := 0
		for i := 0; i < len(stoptimes); i++ {
			errs := stoptimes[i].Errors()
			referr := stoptimes[i].UpdateKeys(copier.EntityMap)
			if referr != nil {
				errs = append(errs, referr)
			}
			// Check error tolerance flags
			if len(errs) > 0 {
				if copier.AllowEntityErrors {
					log.Debug("%s '%s' has errors, allowing: %s", efn, tripid, errs)
				} else {
					log.Debug("%s '%s' has errors, skipping: %s", efn, tripid, errs)
					copier.result.SkipEntityErrorCount[efn]++
					valid = false
				}
			} else if referr != nil {
				if copier.AllowReferenceErrors {
					log.Debug("%s '%s' failed to update keys, allowing: %s", efn, tripid, referr)
				} else {
					log.Debug("%s '%s' failed to update keys, skipping: %s", efn, tripid, referr)
					copier.result.SkipEntityReferenceCount[efn]++
					valid = false
				}
			}
			// Error handler
			copier.ErrorHandler.HandleEntityErrors(&stoptimes[i], errs, stoptimes[i].Warnings())
			// Count interpolated STs for debugging/reporting
			if stoptimes[i].Interpolated > 0 {
				istc++
			}
		}
		if !valid {
			continue
		}
		copier.result.InterpolatedStopTimeCount += istc
		// OK, Everything is good to go.
		batch = append(batch, stoptimes...)
		// Write in batches
		if len(batch) >= copier.BatchSize {
			bst := []tl.Entity{}
			// note: "range" re-uses the same pointer.
			for i := 0; i < len(batch); i++ {
				bst = append(bst, &batch[i])
			}
			if err := copier.Writer.AddEntities(bst); err != nil {
				// Serious error, fail
				return err
			}
			log.Info("Saved %d stop_times", len(batch))
			copier.result.EntityCount["stop_times.txt"] += len(batch)
			batch = nil
		}
	}
	// Write final batch
	if len(batch) > 0 {
		bst := []tl.Entity{}
		for i := 0; i < len(batch); i++ {
			bst = append(bst, &batch[i])
		}
		if err := copier.Writer.AddEntities(bst); err != nil {
			// Serious error, fail
			return err
		}
		log.Info("Saved %d stop_times", len(batch))
		copier.result.EntityCount["stop_times.txt"] += len(batch)
>>>>>>> 962370cf
	}
	// Add any Trips that were not visited/did not have StopTimes
	for _, trip := range trips {
		trip := trip
		trip.AddError(causes.NewEmptyTripError(0))
		batchTrips = append(batchTrips, trip)
	}
<<<<<<< HEAD
	writeBatch()
	//
	copier.logCount(&gotransit.Trip{})
=======
	copier.logCount(&tl.Trip{})
>>>>>>> 962370cf
	return nil
}

////////////////////////////////////////////
////////// Entity Support Methods //////////
////////////////////////////////////////////

func (copier *Copier) logCount(ent tl.Entity) {
	out := []string{}
	fn := ent.Filename()
	fnr := strings.ReplaceAll(fn, ".txt", "")
	saved := copier.result.EntityCount[fn]
	out = append(out, fmt.Sprintf("Saved %d %s", saved, fnr))
	if a, ok := copier.result.GeneratedCount[fn]; ok {
		out = append(out, fmt.Sprintf("generated %d", a))
	}
	if a, ok := copier.result.SkipEntityMarkedCount[fn]; ok {
		out = append(out, fmt.Sprintf("skipped %d as unmarked", a))
	}
	if a, ok := copier.result.SkipEntityFilterCount[fn]; ok {
		out = append(out, fmt.Sprintf("skipped %d by filter", a))
	}
	if a, ok := copier.result.SkipEntityErrorCount[fn]; ok {
		out = append(out, fmt.Sprintf("skipped %d with entity errors", a))
	}
	if a, ok := copier.result.SkipEntityReferenceCount[fn]; ok {
		out = append(out, fmt.Sprintf("skipped %d with reference errors", a))
	}
	if saved == 0 && len(out) == 1 {
		return
	}
	outs := strings.Join(out, "; ")
	log.Info(outs)
}

func (copier *Copier) createMissingShape(shapeID string, stoptimes []tl.StopTime) (string, error) {
	stopids := []string{}
	for _, st := range stoptimes {
		stopids = append(stopids, st.StopID)
	}
	shape, err := copier.geomCache.MakeShape(stopids...)
	if err != nil {
		return "", err
	}
	shape.ShapeID = shapeID
	if _, ok, err := copier.CopyEntity(&shape); err != nil {
		return "", err
	} else if ok == nil {
		copier.result.GeneratedCount["shapes.txt"]++
	}
	return shape.ShapeID, nil
}

// createMissingCalendars to fully normalize ServiceIDs
func (copier *Copier) createMissingCalendars() error {
	// Prepare to create missing Calendars
	missing := map[string]tl.Calendar{}
	for e := range copier.Reader.CalendarDates() {
		cal := tl.Calendar{
			ServiceID: e.ServiceID,
			Generated: true,
			StartDate: e.Date,
			EndDate:   e.Date,
		}
		if !copier.isMarked(&cal) {
			continue
		}
		// Do we already have this Calendar?
		if _, ok := copier.GetEntity(&cal); ok {
			continue
		}
		// Do we already know this ServiceID?
		if c, ok := missing[cal.ServiceID]; ok {
			cal = c
		}
		// Update the date range
		if e.ExceptionType == 1 {
			if e.Date.After(cal.EndDate) {
				cal.EndDate = e.Date
			}
			if e.Date.Before(cal.StartDate) {
				cal.StartDate = e.Date
			}
		}
		missing[e.ServiceID] = cal
	}
	// Create the missing Calendars
	for _, e := range missing {
		log.Debug("Create missing cal: %#v\n", e)
		if _, ok, err := copier.CopyEntity(&e); err != nil {
			return err
		} else if ok == nil {
			copier.result.GeneratedCount["calendar.txt"]++
		}
	}
	return nil
}<|MERGE_RESOLUTION|>--- conflicted
+++ resolved
@@ -185,7 +185,7 @@
 	return eid, nil, nil
 }
 
-func (copier *Copier) checkCopyEntity(ent gotransit.Entity) error {
+func (copier *Copier) checkCopyEntity(ent tl.Entity) error {
 	efn := ent.Filename()
 	if !copier.isMarked(ent) {
 		copier.result.SkipEntityMarkedCount[efn]++
@@ -594,13 +594,12 @@
 		}
 		trips[eid] = trip
 	}
-<<<<<<< HEAD
 	// Prepare to copy stop_times
 	batchCount := 0
-	batchTrips := []gotransit.Trip{}
-	batchStopTimes := [][]gotransit.StopTime{}
+	batchTrips := []tl.Trip{}
+	batchStopTimes := [][]tl.StopTime{}
 	writeBatch := func() {
-		bst := []gotransit.Entity{}
+		bst := []tl.Entity{}
 		for i := 0; i < len(batchTrips); i++ {
 			if _, _, err := copier.CopyEntity(&batchTrips[i]); err != nil {
 				panic(err)
@@ -625,15 +624,12 @@
 				}
 			}
 		}
-		if err := copier.Writer.CopyEntities(bst); err != nil {
+		if err := copier.Writer.AddEntities(bst); err != nil {
 			panic(err)
 		}
 		copier.result.EntityCount["stop_times.txt"] += len(bst)
 		log.Info("Saved %d stop_times", len(bst))
 	}
-=======
-	batch := []tl.StopTime{}
->>>>>>> 962370cf
 	for stoptimes := range copier.Reader.StopTimesByTripID() {
 		if batchCount+len(stoptimes) >= copier.BatchSize {
 			writeBatch()
@@ -705,93 +701,9 @@
 				stoptimes = stoptimes2
 			}
 		}
-<<<<<<< HEAD
 		batchTrips = append(batchTrips, trip)
 		batchStopTimes = append(batchStopTimes, stoptimes)
 		batchCount += len(stoptimes)
-=======
-		// Save trip
-		if _, ok, err := copier.CopyEntity(&trip); err != nil {
-			// Serious failure; return
-			copier.result.SkipEntityReferenceCount["stop_times.txt"] += len(stoptimes)
-			return err
-		} else if ok != nil {
-			// Entity error; skip
-			copier.result.SkipEntityReferenceCount["stop_times.txt"] += len(stoptimes)
-			continue
-		}
-		// Check individual StopTime errors
-		// Similar to CopyEntity except that writing will be done in batch
-		// Note: StopTimes are not currently checked by EntityFilters.
-		valid := true
-		efn := "stop_times.txt"
-		istc := 0
-		for i := 0; i < len(stoptimes); i++ {
-			errs := stoptimes[i].Errors()
-			referr := stoptimes[i].UpdateKeys(copier.EntityMap)
-			if referr != nil {
-				errs = append(errs, referr)
-			}
-			// Check error tolerance flags
-			if len(errs) > 0 {
-				if copier.AllowEntityErrors {
-					log.Debug("%s '%s' has errors, allowing: %s", efn, tripid, errs)
-				} else {
-					log.Debug("%s '%s' has errors, skipping: %s", efn, tripid, errs)
-					copier.result.SkipEntityErrorCount[efn]++
-					valid = false
-				}
-			} else if referr != nil {
-				if copier.AllowReferenceErrors {
-					log.Debug("%s '%s' failed to update keys, allowing: %s", efn, tripid, referr)
-				} else {
-					log.Debug("%s '%s' failed to update keys, skipping: %s", efn, tripid, referr)
-					copier.result.SkipEntityReferenceCount[efn]++
-					valid = false
-				}
-			}
-			// Error handler
-			copier.ErrorHandler.HandleEntityErrors(&stoptimes[i], errs, stoptimes[i].Warnings())
-			// Count interpolated STs for debugging/reporting
-			if stoptimes[i].Interpolated > 0 {
-				istc++
-			}
-		}
-		if !valid {
-			continue
-		}
-		copier.result.InterpolatedStopTimeCount += istc
-		// OK, Everything is good to go.
-		batch = append(batch, stoptimes...)
-		// Write in batches
-		if len(batch) >= copier.BatchSize {
-			bst := []tl.Entity{}
-			// note: "range" re-uses the same pointer.
-			for i := 0; i < len(batch); i++ {
-				bst = append(bst, &batch[i])
-			}
-			if err := copier.Writer.AddEntities(bst); err != nil {
-				// Serious error, fail
-				return err
-			}
-			log.Info("Saved %d stop_times", len(batch))
-			copier.result.EntityCount["stop_times.txt"] += len(batch)
-			batch = nil
-		}
-	}
-	// Write final batch
-	if len(batch) > 0 {
-		bst := []tl.Entity{}
-		for i := 0; i < len(batch); i++ {
-			bst = append(bst, &batch[i])
-		}
-		if err := copier.Writer.AddEntities(bst); err != nil {
-			// Serious error, fail
-			return err
-		}
-		log.Info("Saved %d stop_times", len(batch))
-		copier.result.EntityCount["stop_times.txt"] += len(batch)
->>>>>>> 962370cf
 	}
 	// Add any Trips that were not visited/did not have StopTimes
 	for _, trip := range trips {
@@ -799,13 +711,7 @@
 		trip.AddError(causes.NewEmptyTripError(0))
 		batchTrips = append(batchTrips, trip)
 	}
-<<<<<<< HEAD
-	writeBatch()
-	//
-	copier.logCount(&gotransit.Trip{})
-=======
 	copier.logCount(&tl.Trip{})
->>>>>>> 962370cf
 	return nil
 }
 
