// Package copier provides tools and utilities for copying and modifying GTFS feeds.
package copier

import (
	"errors"
	"fmt"
	"io"
	"os"
	"strings"
	"time"

	"github.com/interline-io/log"
	"github.com/interline-io/transitland-lib/adapters"
	"github.com/interline-io/transitland-lib/adapters/empty"
	"github.com/interline-io/transitland-lib/causes"
	"github.com/interline-io/transitland-lib/ext"
	"github.com/interline-io/transitland-lib/filters"
	"github.com/interline-io/transitland-lib/gtfs"
	"github.com/interline-io/transitland-lib/internal/geomcache"
	"github.com/interline-io/transitland-lib/rules"
	"github.com/interline-io/transitland-lib/service"
	"github.com/interline-io/transitland-lib/tlcsv"
	"github.com/interline-io/transitland-lib/tlxy"
	"github.com/interline-io/transitland-lib/tt"
	"github.com/rs/zerolog"
)

// Prepare is called before general copying begins.
type Prepare interface {
	Prepare(adapters.Reader, *tt.EntityMap) error
}

// Filter is called before validation.
type Filter interface {
	Filter(tt.Entity, *tt.EntityMap) error
}

type ExpandFilter interface {
	Expand(tt.Entity, *tt.EntityMap) ([]tt.Entity, bool, error)
}

// Validator is called for each entity.
type Validator interface {
	Validate(tt.Entity) []error
}

// AfterValidator is called for each fully validated entity before writing.
type AfterValidator interface {
	AfterValidator(tt.Entity, *tt.EntityMap) error
}

// AfterWrite is called for after writing each entity.
type AfterWrite interface {
	AfterWrite(string, tt.Entity, *tt.EntityMap) error
}

// Extension is run after normal copying has completed.
type Extension interface {
	Copy(*Copier) error
}

// ErrorHandler is called on each source file and entity; errors can be nil
type ErrorHandler interface {
	HandleEntityErrors(tt.Entity, []error, []error)
	HandleSourceErrors(string, []error, []error)
}

type errorWithContext interface {
	Context() *causes.Context
}

type canShareGeomCache interface {
	SetGeomCache(tlxy.GeomCache)
}

type hasLine interface {
	Line() int
}

////////////////////////////
////////// Copier //////////
////////////////////////////

// Options defines the settable options for a Copier.
type Options struct {
	// Batch size
	BatchSize int
	// Skip most validation filters
	NoValidators bool
	// Skip shape cache
	NoShapeCache bool
	// Attempt to save an entity that returns validation errors
	AllowEntityErrors    bool
	AllowReferenceErrors bool
	// Interpolate any missing StopTime values: ArrivalTime/DepartureTime/ShapeDistTraveled
	InterpolateStopTimes bool
	// Create a stop-to-stop Shape for Trips without a ShapeID.
	CreateMissingShapes bool
	// Create missing Calendar entries
	NormalizeServiceIDs bool
	// Normalize timezones, e.g. US/Pacific -> America/Los_Angeles
	NormalizeTimezones bool
	// Simplify Calendars that use mostly CalendarDates
	SimplifyCalendars bool
	// Convert extended route types to primitives
	UseBasicRouteTypes bool
	// Copy extra files (requires CSV input)
	CopyExtraFiles bool
	// Simplify shapes
	SimplifyShapes float64
	// DeduplicateStopTimes
	DeduplicateJourneyPatterns bool
	// Default error handler
	ErrorHandler ErrorHandler
	// Journey Pattern Key Function
	JourneyPatternKey func(*gtfs.Trip) string
	// Named extensions
	Extensions []string
	// Initialized extensions
	extensions []Extension
	// Error limit
	ErrorLimit int

	// Sub-logger
	Quiet     bool
	sublogger zerolog.Logger
}

func (opts *Options) AddExtension(ext Extension) {
	opts.extensions = append(opts.extensions, ext)
}

// Copier copies from Reader to Writer
type Copier struct {
	// Default options
	Options
	// Reader and writer
	Reader adapters.Reader
	Writer adapters.Writer
	// Entity selection strategy
	Marker Marker
	// Error handler, called for each entity
	ErrorHandler ErrorHandler
	// Exts
	extensions        []Extension
	filters           []Filter
	errorValidators   []Validator
	warningValidators []Validator
	afterValidators   []AfterValidator
	afterWriters      []AfterWrite
	expandFilters     []ExpandFilter
	// book keeping
	geomCache *geomCacheFilter
	result    *Result
	EntityMap *tt.EntityMap
}

// Quiet copy
func QuietCopy(reader adapters.Reader, writer adapters.Writer, optfns ...func(*Options)) error {
	opts := Options{
		ErrorLimit: -1,
		Quiet:      true,
	}
	for _, f := range optfns {
		f(&opts)
	}
	cp, err := NewCopier(reader, &empty.Writer{}, opts)
	if err != nil {
		return nil
	}
	if cpResult := cp.Copy(); cpResult.WriteError != nil {
		return err
	}
	return nil

}

// Copy with options builder
func Copy(reader adapters.Reader, writer adapters.Writer, optfns ...func(*Options)) error {
	opts := Options{}
	for _, f := range optfns {
		f(&opts)
	}
	cp, err := NewCopier(reader, &empty.Writer{}, opts)
	if err != nil {
		return nil
	}
	if cpResult := cp.Copy(); cpResult.WriteError != nil {
		return err
	}
	return nil
}

// NewCopier creates and initializes a new Copier.
func NewCopier(reader adapters.Reader, writer adapters.Writer, opts Options) (*Copier, error) {
	copier := &Copier{}
	copier.Options = opts
	copier.Reader = reader
	copier.Writer = writer

	// Logging
	if opts.Quiet {
		copier.Options.sublogger = log.Logger.Level(zerolog.ErrorLevel).With().Str("reader", reader.String()).Str("writer", writer.String()).Logger()
	} else {
		copier.Options.sublogger = log.Logger.With().Str("reader", reader.String()).Str("writer", writer.String()).Logger()
	}

	// Result
	result := NewResult(opts.ErrorLimit)
	copier.result = result
	copier.ErrorHandler = opts.ErrorHandler
	if copier.ErrorHandler == nil {
		copier.ErrorHandler = result
	}

	// Default Markers
	copier.Marker = newYesMarker()

	// Default EntityMap
	copier.EntityMap = tt.NewEntityMap()

	// Set the default BatchSize
	if copier.BatchSize == 0 {
		copier.BatchSize = 1_000_000
	}

	// Set the default Journey Pattern function
	if copier.JourneyPatternKey == nil {
		copier.JourneyPatternKey = journeyPatternKey
	}

	// Geometry cache
	copier.geomCache = &geomCacheFilter{
		NoShapeCache: opts.NoShapeCache,
		GeomCache:    geomcache.NewGeomCache(),
	}
	copier.AddExtension(copier.geomCache)

	// Default set of validators
	if !opts.NoValidators {
		copier.AddValidator(&rules.EntityDuplicateCheck{}, 0)
		copier.AddValidator(&rules.ValidFarezoneCheck{}, 0)
		copier.AddValidator(&rules.AgencyIDConditionallyRequiredCheck{}, 0)
		copier.AddValidator(&rules.StopTimeSequenceCheck{}, 0)
		copier.AddValidator(&rules.InconsistentTimezoneCheck{}, 0)
		copier.AddValidator(&rules.ParentStationLocationTypeCheck{}, 0)
		copier.AddValidator(&rules.CalendarDuplicateDates{}, 0)
		copier.AddValidator(&rules.DuplicateFareLegRuleCheck{}, 0)
		copier.AddValidator(&rules.DuplicateFareTransferRuleCheck{}, 0)
		copier.AddValidator(&rules.DuplicateFareProductCheck{}, 0)
	}

	// Rewrite routes network_id as networks.txt/route_networks.txt
	copier.AddExtension(&rules.RouteNetworkIDFilter{})

	// Default extensions
	if copier.UseBasicRouteTypes {
		// Convert extended route types to basic route types
		copier.AddExtension(&filters.BasicRouteTypeFilter{})
	}
	if copier.NormalizeTimezones {
		// Normalize timezones and apply agency/stop timezones where empty
		copier.AddExtension(&filters.NormalizeTimezoneFilter{})
		copier.AddExtension(&filters.ApplyParentTimezoneFilter{})
	}
	if copier.SimplifyShapes > 0 {
		// Simplify shapes.txt
		copier.AddExtension(&filters.SimplifyShapeFilter{SimplifyValue: copier.SimplifyShapes})
	}

	// Add extensions
	for _, ext := range opts.extensions {
		if err := copier.AddExtension(ext); err != nil {
			return nil, fmt.Errorf("failed to add extension: %s", err.Error())
		}
	}
	for _, extName := range opts.Extensions {
		extName, extArgs, err := ext.ParseExtensionArgs(extName)
		if err != nil {
			return nil, err
		}
		e, err := ext.GetExtension(extName, extArgs)
		if err != nil {
			return nil, fmt.Errorf("error creating extension '%s' with args '%s': %s", extName, extArgs, err.Error())
		} else if e == nil {
			return nil, fmt.Errorf("no registered extension for '%s'", extName)
		}
		if err := copier.AddExtension(e); err != nil {
			return nil, fmt.Errorf("failed to add extension '%s': %s", extName, err.Error())
		}
	}
	return copier, nil
}

func (copier *Copier) SetLogger(g zerolog.Logger) {
	copier.sublogger = g
}

// AddValidator adds an additional entity validator.
func (copier *Copier) AddValidator(ext Validator, level int) error {
	if level == 0 {
		return copier.addExtension(ext, false)
	} else if level == 1 {
		return copier.addExtension(ext, true)
	}
	return errors.New("unknown validation level")
}

// AddExtension adds an Extension to the copy process.
func (copier *Copier) AddExtension(ext interface{}) error {
	return copier.addExtension(ext, false)
}

func (copier *Copier) addExtension(ext interface{}, warning bool) error {
	added := false
	if v, ok := ext.(canShareGeomCache); ok {
		v.SetGeomCache(copier.geomCache)
	}
	if v, ok := ext.(Prepare); ok {
		v.Prepare(copier.Reader, copier.EntityMap)
	}
	if v, ok := ext.(Filter); ok {
		copier.filters = append(copier.filters, v)
		added = true
	}
	if v, ok := ext.(Validator); ok {
		if warning {
			copier.warningValidators = append(copier.warningValidators, v)
		} else {
			copier.errorValidators = append(copier.errorValidators, v)
		}
		added = true
	}
	if v, ok := ext.(AfterValidator); ok {
		copier.afterValidators = append(copier.afterValidators, v)
		added = true
	}
	if v, ok := ext.(Extension); ok {
		copier.extensions = append(copier.extensions, v)
		added = true
	}
	if v, ok := ext.(AfterWrite); ok {
		copier.afterWriters = append(copier.afterWriters, v)
		added = true
	}
	if v, ok := ext.(ExpandFilter); ok {
		copier.expandFilters = append(copier.expandFilters, v)
		added = true
	}
	if !added {
		return errors.New("extension does not satisfy any extension interfaces")
	}
	return nil
}

////////////////////////////////////
////////// Helper Methods //////////
////////////////////////////////////

// Check if the entity is marked for copying.
func (copier *Copier) isMarked(ent tt.Entity) bool {
	return copier.Marker.IsMarked(ent.Filename(), ent.EntityID())
}

// CopyEntity performs validation and saves errors and warnings.
// An entity error means the entity was not not written because it had an error or was filtered out; not fatal.
// A write error should be considered fatal and should stop any further write attempts.
// Any errors and warnings are added to the copier result.
func (copier *Copier) CopyEntity(ent tt.Entity) (error, error) {
	var expandedEntities []tt.Entity
	expanded := false
	for _, f := range copier.expandFilters {
		if exp, ok, err := f.Expand(ent, copier.EntityMap); err != nil {
			return err, nil
		} else if ok {
			expanded = true
			expandedEntities = append(expandedEntities, exp...)
		}
	}
	if !expanded {
		expandedEntities = append(expandedEntities, ent)
	}
	for _, ent := range expandedEntities {
		efn := ent.Filename()
		sid := ent.EntityID()
		if err := copier.checkEntity(ent); err != nil {
			return err, nil
		}
		eid, err := copier.Writer.AddEntity(ent)
		if err != nil {
			copier.sublogger.Error().Err(err).Str("filename", efn).Str("source_id", sid).Msgf("critical error: failed to write -- entity dump %#v", ent)
			return nil, err
		}
		copier.EntityMap.Set(efn, sid, eid)
		if entExt, ok := ent.(tt.EntityWithGroupKey); ok {
			if groupKey, groupId := entExt.GroupKey(); groupId != "" {
				copier.EntityMap.Set(fmt.Sprintf("%s:%s", efn, groupKey), groupId, groupId)
			}
		}
		copier.result.EntityCount[efn]++
		for _, v := range copier.afterWriters {
			if err := v.AfterWrite(eid, ent, copier.EntityMap); err != nil {
				return nil, err
			}
		}
	}
	return nil, nil
}

// CopyEntities validates a slice of entities and writes those that pass validation.
func (copier *Copier) CopyEntities(ents []tt.Entity) error {
	okEnts := make([]tt.Entity, 0, len(ents))
	for _, ent := range ents {
		expanded := false
		for _, f := range copier.expandFilters {
			if exp, ok, err := f.Expand(ent, copier.EntityMap); err != nil {
				// skip
			} else if ok {
				expanded = true
				if err := copier.checkEntity(ent); err == nil {
					okEnts = append(okEnts, exp...)
				}
			}
		}
		if !expanded {
			if err := copier.checkEntity(ent); err == nil {
				okEnts = append(okEnts, ent)
			}
		}
	}
	if len(okEnts) == 0 {
		return nil
	}
	efn := okEnts[0].Filename()
	sids := make([]string, len(okEnts))
	for i, ent := range okEnts {
		sids[i] = ent.EntityID()
	}
	eids, err := copier.Writer.AddEntities(okEnts)
	if err != nil {
		copier.sublogger.Error().Err(err).Str("filename", efn).Msgf("critical error: failed to write %d entities", len(okEnts))
		return err
	}
	for i, eid := range eids {
		// copier.sublogger.Trace().Str("filename", efn).Str("source_id", sid).Str("output_id", eid).Msg("saved")
		sid := sids[i]
		copier.EntityMap.Set(efn, sid, eid)
	}
	copier.result.EntityCount[efn] += len(okEnts)

	// AfterWriters
	for i, eid := range eids {
		for _, v := range copier.afterWriters {
			if err := v.AfterWrite(eid, okEnts[i], copier.EntityMap); err != nil {
				return err
			}
		}
	}
	return nil
}

// checkBatch adds an entity to the current batch and calls writeBatch if above batch size.
func (copier *Copier) checkBatch(ents []tt.Entity, ent tt.Entity, flush bool) ([]tt.Entity, error) {
	if ent != nil {
		ents = append(ents, ent)
	}
	if len(ents) >= copier.BatchSize {
		flush = true
	}
	if flush {
		err := copier.CopyEntities(ents)
		return nil, err
	}
	return ents, nil
}

// checkEntity is the main filter and validation check.
func (copier *Copier) checkEntity(ent tt.Entity) error {
	efn := ent.Filename()
	if !copier.isMarked(ent) {
		copier.result.SkipEntityMarkedCount[efn]++
		return errors.New("skipped by marker")
	}

	// Check the entity against filters.
	sid := ent.EntityID() // source ID
	for _, ef := range copier.filters {
		if err := ef.Filter(ent, copier.EntityMap); err != nil {
			copier.result.SkipEntityFilterCount[efn]++
			copier.sublogger.Debug().Str("filename", efn).Str("source_id", sid).Str("cause", err.Error()).Msg("skipped by filter")
			return errors.New("skipped by filter")
		}
	}

	// UpdateKeys is handled separately from other validators.
	var refErrs []error
	if extEnt, ok := ent.(tt.EntityWithReferences); ok {
		if refErr := extEnt.UpdateKeys(copier.EntityMap); refErr != nil {
			refErrs = append(refErrs, refErr)
		}
	} else {
		refErrs = append(refErrs, tt.ReflectUpdateKeys(copier.EntityMap, ent)...)
	}

	// Run filter/validator/extension validators
	var extErrors []error
	var extWarnings []error
	for _, v := range copier.errorValidators {
		extErrors = append(extErrors, v.Validate(ent)...)
	}
	for _, v := range copier.warningValidators {
		extWarnings = append(extWarnings, v.Validate(ent)...)
	}

	// Associate errors with entity if it supports AddError / AddWarning
	var errs []error
	var warns []error
	if len(extErrors) > 0 || len(extWarnings) > 0 || len(refErrs) > 0 {
		if extEnt, ok := ent.(tt.EntityWithLoadErrors); ok {
			for _, err := range refErrs {
				extEnt.AddError(err)
			}
			for _, err := range extErrors {
				extEnt.AddError(err)
			}
			for _, err := range extWarnings {
				extEnt.AddWarning(err)
			}
			errs = nil
			warns = nil
		} else {
			// Otherwise just carry errors over directly
			errs = extErrors
			warns = extWarnings
			errs = append(errs, refErrs...)
		}
	}

	// Get all errors and warnings, including those added above or by data loader
	errs = append(errs, tt.CheckErrors(ent)...)
	warns = append(warns, tt.CheckWarnings(ent)...)

	// Log and set line context
	for _, err := range warns {
		copier.sublogger.Debug().Str("filename", efn).Str("source_id", sid).Str("cause", err.Error()).Msg("warning")
	}
	for _, err := range errs {
		copier.sublogger.Debug().Str("filename", efn).Str("source_id", sid).Str("cause", err.Error()).Msg("error")
	}
	copier.ErrorHandler.HandleEntityErrors(ent, errs, warns)

	// Check strictness
	if len(errs) > 0 && !copier.AllowEntityErrors {
		copier.result.SkipEntityErrorCount[efn]++
		return errs[0]
	}
	if len(refErrs) > 0 && !copier.AllowReferenceErrors {
		copier.result.SkipEntityReferenceCount[efn]++
		return refErrs[0]
	}

	// Handle after validators
	for _, v := range copier.afterValidators {
		if err := v.AfterValidator(ent, copier.EntityMap); err != nil {
			return err
		}
	}
	return nil
}

//////////////////////////////////
////////// Copy Methods //////////
//////////////////////////////////

// Copy copies Base GTFS entities from the Reader to the Writer, returning the summary as a Result.
func (copier *Copier) Copy() *Result {
	// Handle source errors and warnings
	sourceErrors := map[string][]error{}

	copier.sublogger.Trace().Msg("Validating structure")
	for _, err := range copier.Reader.ValidateStructure() {
		fn := ""
		if v, ok := err.(errorWithContext); ok {
			fn = v.Context().Filename
		}
		sourceErrors[fn] = append(sourceErrors[fn], err)
	}
	for fn, errs := range sourceErrors {
		copier.ErrorHandler.HandleSourceErrors(fn, errs, nil)
	}

	// Note that order is important!!
	copier.sublogger.Trace().Msg("Begin processing feed")
	fns := []func() error{
		func() error { return copyEntityType(copier, copier.Reader.Agencies()) },
		func() error { return copyEntityType(copier, copier.Reader.Routes()) },
		func() error { return copyEntityType(copier, copier.Reader.Levels()) },
		func() error { return copyEntityType(copier, shapesToShapeLines(copier.Reader.ShapesByShapeID())) },
		copier.copyStops,
		copier.copyCalendars,
		copier.copyTripsAndStopTimes,
		func() error { return copyEntityType(copier, copier.Reader.Pathways()) },
		func() error { return copyEntityType(copier, copier.Reader.FareAttributes()) },
		func() error { return copyEntityType(copier, copier.Reader.FareRules()) },
		func() error { return copyEntityType(copier, copier.Reader.Frequencies()) },
		func() error { return copyEntityType(copier, copier.Reader.Transfers()) },
		func() error { return copyEntityType(copier, copier.Reader.FeedInfos()) },
		func() error { return copyEntityType(copier, copier.Reader.Translations()) },
		func() error { return copyEntityType(copier, copier.Reader.Attributions()) },
		func() error { return copyEntityType(copier, copier.Reader.Areas()) },
		func() error { return copyEntityType(copier, copier.Reader.StopAreas()) },
		func() error { return copyEntityType(copier, copier.Reader.RiderCategories()) },
		func() error { return copyEntityType(copier, copier.Reader.FareMedia()) },
		func() error { return copyEntityType(copier, copier.Reader.FareProducts()) },
		func() error { return copyEntityType(copier, copier.Reader.FareLegRules()) },
		func() error { return copyEntityType(copier, copier.Reader.FareTransferRules()) },
	}
	for i := range fns {
		if err := fns[i](); err != nil {
			copier.result.WriteError = err
			return copier.result
		}
	}

	for _, e := range copier.extensions {
		copier.sublogger.Trace().Msgf("Running extension Copy(): %T", e)
		if err := e.Copy(copier); err != nil {
			copier.result.WriteError = err
			return copier.result
		}
	}

	if copier.CopyExtraFiles {
		copier.sublogger.Trace().Msg("Copying extra files")
		if err := copier.copyExtraFiles(); err != nil {
			copier.result.WriteError = err
			return copier.result
		}
	}

	copier.sublogger.Trace().Msg("Done")
	return copier.result
}

/////////////////////////////////////////
////////// Entity Copy Methods //////////
/////////////////////////////////////////

func (copier *Copier) copyExtraFiles() error {
	// TODO: Make more general than CSV-to-CSV
	// And clean up...
	type canFileInfos interface {
		tlcsv.Adapter
		FileInfos() ([]os.FileInfo, error)
	}
	type canAddFile interface {
		FileInfos() ([]os.FileInfo, error)
		AddFile(string, io.Reader) error
	}
	//
	csvReader, ok := copier.Reader.(*tlcsv.Reader)
	if !ok {
		return errors.New("reader does not support copying extra files")
	}
	readerAdapter, ok := csvReader.Adapter.(canFileInfos)
	if !ok {
		return errors.New("reader does not support copying extra files")
	}
	csvWriter, ok := copier.Writer.(*tlcsv.Writer)
	if !ok {
		return errors.New("writer does not support copying extra files")
	}
	writerAdapter, ok := csvWriter.WriterAdapter.(canAddFile)
	if !ok {
		return errors.New("writer does not support copying extra files")
	}
	//
	readerFiles, _ := readerAdapter.FileInfos()
	writerFiles, _ := writerAdapter.FileInfos()
	for _, rf := range readerFiles {
		found := false
		for _, wf := range writerFiles {
			if rf.Name() == wf.Name() {
				found = true
			}
		}
		if found {
			continue
		}
		copier.sublogger.Info().Str("filename", rf.Name()).Msgf("copying extra file")
		var err1 error
		var err2 error
		err1 = readerAdapter.OpenFile(rf.Name(), func(rio io.Reader) {
			err2 = writerAdapter.AddFile(rf.Name(), rio)
		})
		if err1 != nil {
			return err1
		}
		if err2 != nil {
			return err2
		}
	}
	return nil
}

func (copier *Copier) copyStops() error {
	// First pass for stations
	for ent := range copier.Reader.Stops() {
		if ent.LocationType.Val == 1 {
			if _, err := copier.CopyEntity(&ent); err != nil {
				return err
			}
		}
	}
	// Second pass for platforms, exits, and generic nodes
	for ent := range copier.Reader.Stops() {
		if ent.LocationType.Val == 0 || ent.LocationType.Val == 2 || ent.LocationType.Val == 3 {
			if _, err := copier.CopyEntity(&ent); err != nil {
				return err
			}
		}
	}
	// Third pass for boarding areas
	for ent := range copier.Reader.Stops() {
		if ent.LocationType.Val == 4 {
			if _, err := copier.CopyEntity(&ent); err != nil {
				return err
			}
		}
	}
	copier.logCount(&gtfs.Stop{})
	return nil
}

<<<<<<< HEAD
func (copier *Copier) copyFares() error {
	// FareAttributes
	for e := range copier.Reader.FareAttributes() {
		var err error
		if _, err = copier.CopyEntity(&e); err != nil {
			return err
		}
	}
	copier.logCount(&gtfs.FareAttribute{})

	// FareRules
	for e := range copier.Reader.FareRules() {
		if _, err := copier.CopyEntity(&e); err != nil {
			return err
		}
	}
	copier.logCount(&gtfs.FareRule{})
	return nil
}

func (copier *Copier) copyPathways() error {
	// Pathways
	for e := range copier.Reader.Pathways() {
		if _, err := copier.CopyEntity(&e); err != nil {
			return err
		}
	}
	copier.logCount(&gtfs.Pathway{})
	return nil
}

// copyRoutes writes routes
func (copier *Copier) copyRoutes() error {
	// Copy routes
	for e := range copier.Reader.Routes() {
		if _, err := copier.CopyEntity(&e); err != nil {
			return err
		}
	}

	// Copy networks.txt
	for e := range copier.Reader.Networks() {
		fmt.Println("Network:", e)
		if _, err := copier.CopyEntity(&e); err != nil {
			return err
		}
	}

	// Copy base route_networks.txt
	for e := range copier.Reader.RouteNetworks() {
		fmt.Println("RouteNetwork:", e)
		if _, err := copier.CopyEntity(&e); err != nil {
			return err
		}
	}
	copier.logCount(&gtfs.Route{})
	copier.logCount(&gtfs.Network{})
	copier.logCount(&gtfs.RouteNetwork{})
	return nil
}

// copyFeedInfos writes FeedInfos
func (copier *Copier) copyFeedInfos() error {
	for e := range copier.Reader.FeedInfos() {
		if _, err := copier.CopyEntity(&e); err != nil {
			return err
		}
	}
	copier.logCount(&gtfs.FeedInfo{})
	return nil
}

// copyTransfers writes Transfers
func (copier *Copier) copyTransfers() error {
	for e := range copier.Reader.Transfers() {
		if _, err := copier.CopyEntity(&e); err != nil {
			return err
		}
	}
	copier.logCount(&gtfs.Transfer{})
	return nil
}

// copyShapes writes Shapes
func (copier *Copier) copyShapes() error {
	// Not safe for batch copy (currently)
	for shapeEnts := range copier.Reader.ShapesByShapeID() {
		ent := service.NewShapeLineFromShapes(shapeEnts)
		sid := ent.EntityID()
		if copier.SimplifyShapes > 0 {
			simplifyValue := copier.SimplifyShapes / 1e6
			pnts := ent.Geometry.FlatCoords()
			// before := len(pnts)
			stride := ent.Geometry.Stride()
			ii := xy.SimplifyFlatCoords(pnts, simplifyValue, stride)
			for i, j := range ii {
				if i == j*stride {
					continue
				}
				pnts[i*stride], pnts[i*stride+1] = pnts[j*stride], pnts[j*stride+1]
			}
			pnts = pnts[:len(ii)*stride]
			ent.Geometry = tt.NewLineStringFromFlatCoords(pnts)
		}
		if entErr, writeErr := copier.CopyEntity(&ent); writeErr != nil {
			return writeErr
		} else if entErr == nil && !copier.Options.NoShapeCache {
			lm := ent.Geometry.ToLineM()
			copier.geomCache.AddShapeGeom(sid, lm.Coords, lm.Data)
		}
	}
	copier.logCount(&gtfs.Shape{})
	return nil
}

// copyFrequencies writes Frequencies
func (copier *Copier) copyFrequencies() error {
	for e := range copier.Reader.Frequencies() {
		if _, err := copier.CopyEntity(&e); err != nil {
			return err
		}
	}
	copier.logCount(&gtfs.Frequency{})
	return nil
}

// copyAttributions writes Attributions
func (copier *Copier) copyAttributions() error {
	for e := range copier.Reader.Attributions() {
		if _, err := copier.CopyEntity(&e); err != nil {
			return err
		}
	}
	copier.logCount(&gtfs.Attribution{})
	return nil
}

// copyTranslations writes Translations
func (copier *Copier) copyTranslations() error {
	for e := range copier.Reader.Translations() {
		if _, err := copier.CopyEntity(&e); err != nil {
			return err
		}
	}
	copier.logCount(&gtfs.Translation{})
	return nil
}

func (copier *Copier) copyFaresV2() error {
	for e := range copier.Reader.Areas() {
		if _, err := copier.CopyEntity(&e); err != nil {
			return err
		}
	}
	copier.logCount(&gtfs.Area{})

	for e := range copier.Reader.StopAreas() {
		if _, err := copier.CopyEntity(&e); err != nil {
			return err
		}
	}
	copier.logCount(&gtfs.StopArea{})

	for e := range copier.Reader.RiderCategories() {
		if _, err := copier.CopyEntity(&e); err != nil {
			return err
		}
	}
	copier.logCount(&gtfs.RiderCategory{})

	for e := range copier.Reader.FareMedia() {
		if _, err := copier.CopyEntity(&e); err != nil {
			return err
		}
	}
	copier.logCount(&gtfs.FareMedia{})

	for e := range copier.Reader.FareProducts() {
		if _, err := copier.CopyEntity(&e); err != nil {
			return err
		}
	}
	copier.logCount(&gtfs.FareProduct{})

	for e := range copier.Reader.FareLegRules() {
		if _, err := copier.CopyEntity(&e); err != nil {
			return err
		}
	}
	copier.logCount(&gtfs.FareLegRule{})

	for e := range copier.Reader.FareTransferRules() {
		if _, err := copier.CopyEntity(&e); err != nil {
			return err
		}
	}
	copier.logCount(&gtfs.FareTransferRule{})

	return nil
}

=======
>>>>>>> baa06702
// copyCalendars
func (copier *Copier) copyCalendars() error {
	// Get Calendars as grouped calendars/calendar_dates
	duplicateServices := []*gtfs.Calendar{}
	cals := map[string]*gtfs.Calendar{}
	for ent := range copier.Reader.Calendars() {
		if !copier.isMarked(&gtfs.Calendar{}) {
			continue
		}
		if _, ok := cals[ent.EntityID()]; ok {
			// Save duplicates for later
			duplicateServices = append(duplicateServices, &ent)
			continue
		}
		cals[ent.EntityID()] = &ent
	}

	// Add the CalendarDates to Services
	for ent := range copier.Reader.CalendarDates() {
		// Check if marked
		cal := gtfs.Calendar{ServiceID: tt.NewString(ent.ServiceID.Val)}
		if !copier.isMarked(&cal) {
			continue
		}
		// Do we create a generated calendar?
		svc, ok := cals[ent.ServiceID.Val]
		if !ok {
			svc = &gtfs.Calendar{}
			svc.ServiceID.Set(ent.ServiceID.Val)
			svc.Generated.Set(true)
			svc.Monday.OrSet(0)
			svc.Tuesday.OrSet(0)
			svc.Wednesday.OrSet(0)
			svc.Thursday.OrSet(0)
			svc.Friday.OrSet(0)
			svc.Saturday.OrSet(0)
			svc.Sunday.OrSet(0)
			cals[ent.ServiceID.Val] = svc
		}
		svc.CalendarDates = append(svc.CalendarDates, ent)
	}

	// Simplify and and adjust StartDate and EndDate
	for _, cal := range cals {
		svc := service.NewService(*cal, cal.CalendarDates...)
		// Simplify generated and non-generated calendars
		if copier.SimplifyCalendars {
			if s, err := svc.Simplify(); err == nil {
				cal = &s.Calendar
				cals[svc.EntityID()] = cal
			}
		}
		// Generated calendars may need their service period set...
		if cal.Generated.Val && (cal.StartDate.IsZero() || cal.EndDate.IsZero()) {
			a, b := svc.ServicePeriod()
			cal.StartDate.Set(a)
			cal.EndDate.Set(b)
		}
	}

	// Write Calendars
	var bt []tt.Entity
	var btErr error
	for _, cal := range cals {
		cid := cal.EntityID()
		// Skip main Calendar entity if generated and not normalizing/simplifying service IDs.
		if cal.Generated.Val && !copier.NormalizeServiceIDs && !copier.SimplifyCalendars {
			copier.EntityMap.SetEntity(cal, cal.EntityID(), cal.ServiceID.Val)
		} else {
			if entErr, writeErr := copier.CopyEntity(cal); writeErr != nil {
				return writeErr
			} else if entErr != nil {
				// do not write calendar dates if service had error
				continue
				// cds = nil
			}
		}
		// Copy dependent entities
		cds := cal.CalendarDates
		for i := range cds {
			cds[i].ServiceID.Set(cid)
			if bt, btErr = copier.checkBatch(bt, &cds[i], false); btErr != nil {
				return btErr
			}
		}
		if cal.Generated.Val {
			copier.result.GeneratedCount["calendar.txt"]++
		}
	}
	if _, btErr = copier.checkBatch(bt, nil, true); btErr != nil {
		return btErr
	}
	// Attempt to copy duplicate services
	for _, ent := range duplicateServices {
		if _, err := copier.CopyEntity(ent); err != nil {
			return err
		}
	}
	copier.logCount(&gtfs.Calendar{})
	copier.logCount(&gtfs.CalendarDate{})
	return nil
}

type patInfo struct {
	key          string
	firstArrival int
}

// copyTripsAndStopTimes writes Trips and StopTimes
func (copier *Copier) copyTripsAndStopTimes() error {
	// Cache all trips in memory
	trips := map[string]gtfs.Trip{}
	duplicateTrips := []gtfs.Trip{}
	allTripIds := map[string]struct{}{}
	for trip := range copier.Reader.Trips() {
		eid := trip.EntityID()
		allTripIds[eid] = struct{}{}
		// Skip unmarked trips to save work
		if !copier.isMarked(&trip) {
			copier.result.SkipEntityMarkedCount["trips.txt"]++
			continue
		}
		// Handle duplicate trips later
		if _, ok := trips[eid]; ok {
			trip := trip
			duplicateTrips = append(duplicateTrips, trip)
			continue
		}
		trips[eid] = trip
	}
	log.Trace().Msgf("Loaded %d trips", len(allTripIds))

	// Process each set of Trip/StopTimes
	stopPatterns := map[string]int{}
	stopPatternShapeIDs := map[int]string{}
	journeyPatterns := map[string]patInfo{}
	tripOffsets := map[string]int{} // used for deduplicating StopTimes
	var stbt []tt.Entity
	for sts := range copier.Reader.StopTimesByTripID() {
		if len(sts) == 0 {
			continue
		}

		// Does this trip exist?
		tripid := sts[0].TripID.Val
		if _, ok := allTripIds[tripid]; !ok {
			// Trip doesn't exist, try to copy stop times anyway
			for i := range sts {
				if _, err := copier.CopyEntity(&sts[i]); err != nil {
					return err
				}
			}
			continue
		}

		// Is this trip marked?
		trip, ok := trips[tripid]
		if !ok {
			// Trip exists but is not marked
			copier.result.SkipEntityMarkedCount["stop_times.txt"] += len(sts)
			continue
		}

		// Mark trip as associated with at least 1 stop_time
		// Remaining trips will be processed later
		delete(trips, tripid)

		// Set stop times
		trip.StopTimes = sts

		// Set StopPattern
		patkey := stopPatternKey(trip.StopTimes)
		if pat, ok := stopPatterns[patkey]; ok {
			trip.StopPatternID.SetInt(pat)
		} else {
			trip.StopPatternID.SetInt(len(stopPatterns))
			stopPatterns[patkey] = trip.StopPatternID.Int()
		}

		// Create missing shape if necessary
		if !trip.ShapeID.Valid && copier.CreateMissingShapes {
			// Note: if the trip has errors, may result in unused shapes!
			if shapeid, ok := stopPatternShapeIDs[trip.StopPatternID.Int()]; ok {
				trip.ShapeID.Set(shapeid)
			} else {
				if shapeid, err := copier.createMissingShape(fmt.Sprintf("generated-%d-%d", trip.StopPatternID.Val, time.Now().Unix()), trip.StopTimes); err != nil {
					copier.sublogger.Error().Err(err).Str("filename", "trips.txt").Str("source_id", trip.EntityID()).Msg("failed to create shape")
					trip.AddWarning(err)
				} else {
					// Set ShapeID
					stopPatternShapeIDs[trip.StopPatternID.Int()] = shapeid
					trip.ShapeID.Set(shapeid)
				}
			}
		}

		// Interpolate stop times
		if copier.InterpolateStopTimes {
			if stoptimes2, err := copier.geomCache.InterpolateStopTimes(trip); err != nil {
				trip.AddWarning(err)
			} else {
				trip.StopTimes = stoptimes2
			}
		}

		// Set JourneyPattern
		jkey := copier.JourneyPatternKey(&trip)
		if jpat, ok := journeyPatterns[jkey]; ok {
			trip.JourneyPatternID.Set(jpat.key)
			trip.JourneyPatternOffset.SetInt(trip.StopTimes[0].ArrivalTime.Int() - jpat.firstArrival)
			tripOffsets[trip.TripID.Val] = trip.JourneyPatternOffset.Int() // do not write stop times for this trip
		} else {
			trip.JourneyPatternID.Set(trip.TripID.Val)
			trip.JourneyPatternOffset.Set(0)
			journeyPatterns[jkey] = patInfo{firstArrival: trip.StopTimes[0].ArrivalTime.Int(), key: trip.JourneyPatternID.Val}
		}

		// Validate trip entity
		if entErr, writeErr := copier.CopyEntity(&trip); writeErr != nil {
			return writeErr
		} else if entErr == nil {
			if _, dedupOk := tripOffsets[trip.TripID.Val]; dedupOk && copier.DeduplicateJourneyPatterns {
				// log.Trace().Msgf("deduplicating: %s", trip.TripID)
				// skip
			} else {
				for i := range trip.StopTimes {
					var err error
					stbt, err = copier.checkBatch(stbt, &trip.StopTimes[i], false)
					if err != nil {
						return err
					}
				}
			}
		}
	}
	if _, err := copier.checkBatch(stbt, nil, true); err != nil {
		return err
	}

	// Add any Trips that were not visited/did not have StopTimes
	for _, trip := range trips {
		if _, err := copier.CopyEntity(&trip); err != nil {
			return err
		}
	}

	// Add any duplicate trips
	for _, trip := range duplicateTrips {
		if _, err := copier.CopyEntity(&trip); err != nil {
			return err
		}
	}

	copier.logCount(&gtfs.Trip{})
	copier.logCount(&gtfs.StopTime{})
	return nil
}

////////////////////////////////////////////
////////// Entity Support Methods //////////
////////////////////////////////////////////

func (copier *Copier) logCount(ent tt.Entity) {
	out := []string{}
	fn := ent.Filename()
	fnr := strings.ReplaceAll(fn, ".txt", "")
	saved := copier.result.EntityCount[fn]
	out = append(out, fmt.Sprintf("Saved %d %s", saved, fnr))
	evt := copier.sublogger.Info().Str("filename", fn).Int("saved", saved)
	if a, ok := copier.result.GeneratedCount[fn]; ok && a > 0 {
		out = append(out, fmt.Sprintf("generated %d", a))
		evt = evt.Int("generated", a)
	}
	if a, ok := copier.result.SkipEntityMarkedCount[fn]; ok && a > 0 {
		out = append(out, fmt.Sprintf("skipped %d as unmarked", a))
		evt = evt.Int("skipped_marker", a)
	}
	if a, ok := copier.result.SkipEntityFilterCount[fn]; ok && a > 0 {
		out = append(out, fmt.Sprintf("skipped %d by filter", a))
		evt = evt.Int("skipped_filter", a)
	}
	if a, ok := copier.result.SkipEntityErrorCount[fn]; ok && a > 0 {
		out = append(out, fmt.Sprintf("skipped %d with entity errors", a))
		evt = evt.Int("entity_errors", a)
	}
	if a, ok := copier.result.SkipEntityReferenceCount[fn]; ok && a > 0 {
		out = append(out, fmt.Sprintf("skipped %d with reference errors", a))
		evt = evt.Int("reference_errors", a)
	}
	if saved == 0 && len(out) == 1 {
		return
	}
	outs := strings.Join(out, "; ")
	evt.Msg(outs)
}

func (copier *Copier) createMissingShape(shapeID string, stoptimes []gtfs.StopTime) (string, error) {
	stopids := []string{}
	for _, st := range stoptimes {
		stopids = append(stopids, st.StopID.Val)
	}
	line, dists, err := copier.geomCache.MakeShape(stopids...)
	if err != nil {
		return "", err
	}
	var flatCoords []float64
	for i := 0; i < len(line); i++ {
		flatCoords = append(flatCoords, line[i].Lon, line[i].Lat, dists[i])
	}
	shape := service.ShapeLine{}
	shape.Generated = true
	shape.ShapeID.Set(shapeID)
	shape.Geometry = tt.NewLineStringFromFlatCoords(flatCoords)
	if entErr, writeErr := copier.CopyEntity(&shape); writeErr != nil {
		return "", writeErr
	} else if entErr == nil {
		copier.result.GeneratedCount["shapes.txt"]++
	}
	return shape.ShapeID.Val, nil
}

// Copy helpers

func copyEntityType[
	T any,
	PT interface {
		tt.Entity
		*T
	}](copier *Copier, it chan T) error {
	for ent := range it {
		var x PT = &ent
		if _, err := copier.CopyEntity(x); err != nil {
			return err
		}
	}
	var entType PT
	copier.logCount(entType)
	return nil
}

func shapesToShapeLines(it chan []gtfs.Shape) chan service.ShapeLine {
	out := make(chan service.ShapeLine)
	go func() {
		for shapeEnts := range it {
			ent := service.NewShapeLineFromShapes(shapeEnts)
			out <- ent
		}
		close(out)
	}()
	return out
}

// geomCacheFilter

type geomCacheFilter struct {
	NoShapeCache bool
	*geomcache.GeomCache
}

func (e *geomCacheFilter) Filter(ent tt.Entity, emap *tt.EntityMap) error {
	switch v := ent.(type) {
	case *gtfs.Stop:
		e.GeomCache.AddStopGeom(v.EntityID(), v.ToPoint())
	case *service.ShapeLine:
		if !e.NoShapeCache {
			lm := v.Geometry.ToLineM()
			e.GeomCache.AddShapeGeom(v.EntityID(), lm.Coords, lm.Data)
		}
	}
	return nil
}<|MERGE_RESOLUTION|>--- conflicted
+++ resolved
@@ -250,9 +250,6 @@
 		copier.AddValidator(&rules.DuplicateFareProductCheck{}, 0)
 	}
 
-	// Rewrite routes network_id as networks.txt/route_networks.txt
-	copier.AddExtension(&rules.RouteNetworkIDFilter{})
-
 	// Default extensions
 	if copier.UseBasicRouteTypes {
 		// Convert extended route types to basic route types
@@ -732,210 +729,6 @@
 	return nil
 }
 
-<<<<<<< HEAD
-func (copier *Copier) copyFares() error {
-	// FareAttributes
-	for e := range copier.Reader.FareAttributes() {
-		var err error
-		if _, err = copier.CopyEntity(&e); err != nil {
-			return err
-		}
-	}
-	copier.logCount(&gtfs.FareAttribute{})
-
-	// FareRules
-	for e := range copier.Reader.FareRules() {
-		if _, err := copier.CopyEntity(&e); err != nil {
-			return err
-		}
-	}
-	copier.logCount(&gtfs.FareRule{})
-	return nil
-}
-
-func (copier *Copier) copyPathways() error {
-	// Pathways
-	for e := range copier.Reader.Pathways() {
-		if _, err := copier.CopyEntity(&e); err != nil {
-			return err
-		}
-	}
-	copier.logCount(&gtfs.Pathway{})
-	return nil
-}
-
-// copyRoutes writes routes
-func (copier *Copier) copyRoutes() error {
-	// Copy routes
-	for e := range copier.Reader.Routes() {
-		if _, err := copier.CopyEntity(&e); err != nil {
-			return err
-		}
-	}
-
-	// Copy networks.txt
-	for e := range copier.Reader.Networks() {
-		fmt.Println("Network:", e)
-		if _, err := copier.CopyEntity(&e); err != nil {
-			return err
-		}
-	}
-
-	// Copy base route_networks.txt
-	for e := range copier.Reader.RouteNetworks() {
-		fmt.Println("RouteNetwork:", e)
-		if _, err := copier.CopyEntity(&e); err != nil {
-			return err
-		}
-	}
-	copier.logCount(&gtfs.Route{})
-	copier.logCount(&gtfs.Network{})
-	copier.logCount(&gtfs.RouteNetwork{})
-	return nil
-}
-
-// copyFeedInfos writes FeedInfos
-func (copier *Copier) copyFeedInfos() error {
-	for e := range copier.Reader.FeedInfos() {
-		if _, err := copier.CopyEntity(&e); err != nil {
-			return err
-		}
-	}
-	copier.logCount(&gtfs.FeedInfo{})
-	return nil
-}
-
-// copyTransfers writes Transfers
-func (copier *Copier) copyTransfers() error {
-	for e := range copier.Reader.Transfers() {
-		if _, err := copier.CopyEntity(&e); err != nil {
-			return err
-		}
-	}
-	copier.logCount(&gtfs.Transfer{})
-	return nil
-}
-
-// copyShapes writes Shapes
-func (copier *Copier) copyShapes() error {
-	// Not safe for batch copy (currently)
-	for shapeEnts := range copier.Reader.ShapesByShapeID() {
-		ent := service.NewShapeLineFromShapes(shapeEnts)
-		sid := ent.EntityID()
-		if copier.SimplifyShapes > 0 {
-			simplifyValue := copier.SimplifyShapes / 1e6
-			pnts := ent.Geometry.FlatCoords()
-			// before := len(pnts)
-			stride := ent.Geometry.Stride()
-			ii := xy.SimplifyFlatCoords(pnts, simplifyValue, stride)
-			for i, j := range ii {
-				if i == j*stride {
-					continue
-				}
-				pnts[i*stride], pnts[i*stride+1] = pnts[j*stride], pnts[j*stride+1]
-			}
-			pnts = pnts[:len(ii)*stride]
-			ent.Geometry = tt.NewLineStringFromFlatCoords(pnts)
-		}
-		if entErr, writeErr := copier.CopyEntity(&ent); writeErr != nil {
-			return writeErr
-		} else if entErr == nil && !copier.Options.NoShapeCache {
-			lm := ent.Geometry.ToLineM()
-			copier.geomCache.AddShapeGeom(sid, lm.Coords, lm.Data)
-		}
-	}
-	copier.logCount(&gtfs.Shape{})
-	return nil
-}
-
-// copyFrequencies writes Frequencies
-func (copier *Copier) copyFrequencies() error {
-	for e := range copier.Reader.Frequencies() {
-		if _, err := copier.CopyEntity(&e); err != nil {
-			return err
-		}
-	}
-	copier.logCount(&gtfs.Frequency{})
-	return nil
-}
-
-// copyAttributions writes Attributions
-func (copier *Copier) copyAttributions() error {
-	for e := range copier.Reader.Attributions() {
-		if _, err := copier.CopyEntity(&e); err != nil {
-			return err
-		}
-	}
-	copier.logCount(&gtfs.Attribution{})
-	return nil
-}
-
-// copyTranslations writes Translations
-func (copier *Copier) copyTranslations() error {
-	for e := range copier.Reader.Translations() {
-		if _, err := copier.CopyEntity(&e); err != nil {
-			return err
-		}
-	}
-	copier.logCount(&gtfs.Translation{})
-	return nil
-}
-
-func (copier *Copier) copyFaresV2() error {
-	for e := range copier.Reader.Areas() {
-		if _, err := copier.CopyEntity(&e); err != nil {
-			return err
-		}
-	}
-	copier.logCount(&gtfs.Area{})
-
-	for e := range copier.Reader.StopAreas() {
-		if _, err := copier.CopyEntity(&e); err != nil {
-			return err
-		}
-	}
-	copier.logCount(&gtfs.StopArea{})
-
-	for e := range copier.Reader.RiderCategories() {
-		if _, err := copier.CopyEntity(&e); err != nil {
-			return err
-		}
-	}
-	copier.logCount(&gtfs.RiderCategory{})
-
-	for e := range copier.Reader.FareMedia() {
-		if _, err := copier.CopyEntity(&e); err != nil {
-			return err
-		}
-	}
-	copier.logCount(&gtfs.FareMedia{})
-
-	for e := range copier.Reader.FareProducts() {
-		if _, err := copier.CopyEntity(&e); err != nil {
-			return err
-		}
-	}
-	copier.logCount(&gtfs.FareProduct{})
-
-	for e := range copier.Reader.FareLegRules() {
-		if _, err := copier.CopyEntity(&e); err != nil {
-			return err
-		}
-	}
-	copier.logCount(&gtfs.FareLegRule{})
-
-	for e := range copier.Reader.FareTransferRules() {
-		if _, err := copier.CopyEntity(&e); err != nil {
-			return err
-		}
-	}
-	copier.logCount(&gtfs.FareTransferRule{})
-
-	return nil
-}
-
-=======
->>>>>>> baa06702
 // copyCalendars
 func (copier *Copier) copyCalendars() error {
 	// Get Calendars as grouped calendars/calendar_dates
