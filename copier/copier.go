--- conflicted
+++ resolved
@@ -754,13 +754,8 @@
 				trip.ShapeID = tl.NewOKey(shapeid)
 			} else {
 				if shapeid, err := copier.createMissingShape(fmt.Sprintf("generated-%d-%d", trip.StopPatternID, time.Now().Unix()), trip.StopTimes); err != nil {
-<<<<<<< HEAD
 					log.Error("Error: failed to create shape for trip '%s': %s", trip.EntityID(), err)
 					trip.AddWarning(err)
-=======
-					log.Error("Error: failed to create shape for trip '%s': %s", trip.EntityID(), err.Error())
-					trip.AddError(err)
->>>>>>> 2657f9fb
 				} else {
 					// Set ShapeID
 					stopPatternShapeIDs[trip.StopPatternID] = shapeid
