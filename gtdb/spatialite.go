<<<<<<< HEAD
// +build spatialite
=======
// +build cgo

>>>>>>> b4b20141
package gtdb

import (
	"database/sql"
	"strings"

	sq "github.com/Masterminds/squirrel"
	"github.com/interline-io/gotransit"
	"github.com/interline-io/gotransit/causes"
	"github.com/jmoiron/sqlx"
	"github.com/mattn/go-sqlite3"
)

// Register.
func init() {
	// Register driver and extension
	adapters["sqlite3"] = func(dburl string) Adapter { return &SpatiaLiteAdapter{DBURL: dburl} }
	sql.Register("spatialite", &sqlite3.SQLiteDriver{Extensions: []string{"mod_spatialite"}})
	// Register readers and writers
	r := func(url string) (gotransit.Reader, error) { return NewReader(url) }
	gotransit.RegisterReader("sqlite3", r)
	w := func(url string) (gotransit.Writer, error) { return NewWriter(url) }
	gotransit.RegisterWriter("sqlite3", w)
}

// SpatiaLiteAdapter provides support for SpatiaLite.
type SpatiaLiteAdapter struct {
	DBURL string
	db    sqlx.Ext
}

// Open implements Adapter Open.
func (adapter *SpatiaLiteAdapter) Open() error {
	dbname := strings.Split(adapter.DBURL, "://")
	if len(dbname) != 2 {
		return causes.NewSourceUnreadableError("no database filename provided", nil)
	}
	db, err := sqlx.Open("spatialite", dbname[1])
	if err != nil {
		return causes.NewSourceUnreadableError("could not open database", err)
	}
	db.Mapper = mapper
	adapter.db = &queryLogger{db.Unsafe()}
	return nil
}

// Close implements Adapter Close.
func (adapter *SpatiaLiteAdapter) Close() error {
	if a, ok := adapter.db.(canClose); ok {
		return a.Close()
	}
	return nil
}

// Create implements Adapter Create.
func (adapter *SpatiaLiteAdapter) Create() error {
	// Dont log, used often in tests
	adb := adapter.db
	if a, ok := adapter.db.(*queryLogger); ok {
		adb = a.ext
	}
	if _, err := adb.Exec("SELECT * FROM feed_versions LIMIT 0"); err == nil {
		return nil
	}
	schema, err := getSchema("/spatialite.sql")
	if err != nil {
		return err
	}
	_, err = adb.Exec(schema)
	return err
}

// DBX returns the underlying Sqlx DB or Tx.
func (adapter *SpatiaLiteAdapter) DBX() sqlx.Ext {
	return adapter.db
}

// Sqrl returns a properly configured Squirrel StatementBuilder.
func (adapter *SpatiaLiteAdapter) Sqrl() sq.StatementBuilderType {
	return sq.StatementBuilder.RunWith(adapter.db)
}

// Tx runs a callback inside a transaction.
func (adapter *SpatiaLiteAdapter) Tx(cb func(Adapter) error) error {
	var err error
	var tx *sqlx.Tx
	if a, ok := adapter.db.(canBeginx); ok {
		tx, err = a.Beginx()
	}
	if err != nil {
		return err
	}
	adapter2 := &SpatiaLiteAdapter{DBURL: adapter.DBURL, db: &queryLogger{tx}}
	if errTx := cb(adapter2); errTx != nil {
		if err3 := tx.Rollback(); err3 != nil {
			return err3
		}
		return errTx
	}
	return tx.Commit()
}

// Find finds a single entity based on the EntityID()
func (adapter *SpatiaLiteAdapter) Find(dest interface{}, args ...interface{}) error {
	return find(adapter, dest, args...)
}

// Get wraps sqlx.Get
func (adapter *SpatiaLiteAdapter) Get(dest interface{}, qstr string, args ...interface{}) error {
	return sqlx.Get(adapter.db, dest, qstr, args...)
}

// Select wraps sqlx.Select
func (adapter *SpatiaLiteAdapter) Select(dest interface{}, qstr string, args ...interface{}) error {
	return sqlx.Select(adapter.db, dest, qstr, args...)
}

// Update a single record.
func (adapter *SpatiaLiteAdapter) Update(ent interface{}, columns ...string) error {
	return update(adapter, ent, columns...)
}

// Insert builds and executes an insert statement for the given entity.
func (adapter *SpatiaLiteAdapter) Insert(ent interface{}) (int, error) {
	if v, ok := ent.(canUpdateTimestamps); ok {
		v.UpdateTimestamps()
	}
	table := getTableName(ent)
	cols, vals, err := getInsert(ent)
	if err != nil {
		return 0, err
	}
	q := sq.
		Insert(table).
		Columns(cols...).
		Values(vals...).
		RunWith(adapter.db)
	result, err := q.Exec()
	if err != nil {
		return 0, err
	}
	eid, err := result.LastInsertId()
	if v, ok := ent.(canSetID); ok {
		v.SetID(int(eid))
	}
	return int(eid), nil
}

// BatchInsert provides a fast path for creating StopTimes.
func (adapter *SpatiaLiteAdapter) BatchInsert(ents []gotransit.Entity) error {
	if len(ents) == 0 {
		return nil
	}
	table := getTableName(ents[0])
	cols, vals, err := getInsert(ents[0])
	if err != nil {
		return err
	}
	q, _, err := sq.Insert(table).Columns(cols...).Values(vals...).ToSql()
	if err != nil {
		return err
	}
	// return adapter.Tx(func(adapter Adapter) error {
	db := adapter.DBX()
	for _, d := range ents {
		_, vals, err := getInsert(d)
		if err != nil {
			return err
		}
		if _, err := db.Exec(q, vals...); err != nil {
			return err
		}
	}
	return nil
	// })
}<|MERGE_RESOLUTION|>--- conflicted
+++ resolved
@@ -1,9 +1,5 @@
-<<<<<<< HEAD
-// +build spatialite
-=======
 // +build cgo
 
->>>>>>> b4b20141
 package gtdb
 
 import (
