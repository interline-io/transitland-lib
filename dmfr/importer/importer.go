--- conflicted
+++ resolved
@@ -81,11 +81,7 @@
 		fvi.SkipEntityMarkedCount[k] = v
 	}
 	for _, e := range result.Warnings {
-<<<<<<< HEAD
-		fvi.WarningCount[e.Filename]++
-=======
 		fvi.WarningCount[e.Filename] += e.Count
->>>>>>> f7655953
 	}
 	return *fvi
 }
