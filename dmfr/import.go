--- conflicted
+++ resolved
@@ -168,12 +168,8 @@
 		fviresult.Success = true
 		fviresult.InProgress = false
 		fviresult.ExceptionLog = ""
-<<<<<<< HEAD
 		fviresult.UpdateTimestamps()
-		if err := adapter.Update(&fviresult); err != nil {
-=======
 		if err := atx.Update(&fviresult); err != nil {
->>>>>>> e18ad189
 			// Serious error
 			log.Error("Error saving FeedVersionImport: %s", err.Error())
 			return err
