package dmfr

import (
	"database/sql"
	"errors"
	"fmt"
	"io"
	"net/url"
	"os"
	"os/exec"
	"path/filepath"
	"strings"
	"time"

	"github.com/interline-io/transitland-lib/tl"
	"github.com/interline-io/transitland-lib/tlcsv"
	"github.com/interline-io/transitland-lib/tldb"
)

// FetchOptions sets options for a fetch operation.
type FetchOptions struct {
	FeedURL                 string
	FeedID                  string
	FeedCreate              bool
	IgnoreDuplicateContents bool
	Directory               string
	S3                      string
	FetchedAt               time.Time
	Secrets                 Secrets
}

// FetchResult contains results of a fetch operation.
type FetchResult struct {
	FeedVersion  tl.FeedVersion
	Path         string
	FoundSHA1    bool
	FoundDirSHA1 bool
	FetchError   error
}

// DatabaseFetch fetches and creates a new FeedVersion for a given Feed.
// An error return from this function is a serious failure.
// Saves FeedState.LastFetchError for regular failures.
func DatabaseFetch(atx tldb.Adapter, opts FetchOptions) (FetchResult, error) {
	fr := FetchResult{}
	// Get feed, create if not present and FeedCreate is specified
	tlfeed := Feed{}
	if err := atx.Get(&tlfeed, `SELECT * FROM current_feeds WHERE onestop_id = ?`, opts.FeedID); err == sql.ErrNoRows && opts.FeedCreate {
		tlfeed.FeedID = opts.FeedID
		tlfeed.Spec = "gtfs"
		if tlfeed.ID, err = atx.Insert(&tlfeed); err != nil {
			return fr, err
		}
	} else if err != nil {
		return fr, errors.New("feed does not exist")
	}
	if opts.FeedURL == "" {
		opts.FeedURL = tlfeed.URLs.StaticCurrent
	}
	if opts.FetchedAt.IsZero() {
		opts.FetchedAt = time.Now().UTC()
	}
	// Get state, create if necessary
	tlstate := FeedState{FeedID: tlfeed.ID}
	if err := atx.Get(&tlstate, `SELECT * FROM feed_states WHERE feed_id = ?`, tlfeed.ID); err == sql.ErrNoRows {
		tlstate.ID, err = atx.Insert(&tlstate)
		if err != nil {
			return fr, err
		}
	} else if err != nil {
		return fr, err
	}
	// Immediately save LastFetchedAt
	tlstate.LastFetchedAt = tl.OptionalTime{Time: opts.FetchedAt, Valid: true}
	tlstate.LastFetchError = ""
	tlstate.UpdateTimestamps()
	if err := atx.Update(&tlstate, "last_fetched_at", "last_fetch_error"); err != nil {
		return fr, err
	}
	// Start fetching
	fr, err := fetchAndCreateFeedVersion(atx, tlfeed, opts)
	if err != nil {
		return fr, err
	}
	if fr.FetchError != nil {
		tlstate.LastFetchError = fr.FetchError.Error()
	} else {
		tlstate.LastSuccessfulFetchAt = tl.OptionalTime{Time: opts.FetchedAt, Valid: true}
	}
	// else if fr.FoundSHA1 || fr.FoundDirSHA1 {}
	// Save updated timestamps
	tlstate.UpdateTimestamps()
	if err := atx.Update(&tlstate, "last_fetched_at", "last_fetch_error", "last_successful_fetch_at"); err != nil {
		return fr, err
	}
	return fr, nil
}

// fetchAndCreateFeedVersion from a URL.
// Returns an error if a serious failure occurs, such as database or filesystem access.
// Sets FetchResult.FetchError if a regular failure occurs, such as a 404.
// feed is an argument to provide the ID, File, and Authorization.
func fetchAndCreateFeedVersion(atx tldb.Adapter, feed tl.Feed, opts FetchOptions) (FetchResult, error) {
	fr := FetchResult{}
	if opts.FeedURL == "" {
		fr.FetchError = errors.New("no url")
		return fr, nil
	}
	// Handle fragments
	u, err := url.Parse(opts.FeedURL)
	if err != nil {
		fr.FetchError = errors.New("cannot parse url")
		return fr, nil
	}
	// Get secret
	secret := Secret{}
	if a, err := opts.Secrets.MatchFeed(opts.FeedID); err == nil {
		secret = a
	} else if a, err := opts.Secrets.MatchFilename(feed.File); err == nil {
		secret = a
	} else if feed.Authorization.Type != "" {
		fr.FetchError = errors.New("no secret found")
		return fr, nil
	}
	// Check reader type
	reader, err := tlcsv.NewReader(opts.FeedURL)
	if err != nil {
		fr.FetchError = err
		return fr, nil
	}
	// Override the default URLAdapter
	if u.Scheme == "http" || u.Scheme == "https" || u.Scheme == "ftp" || u.Scheme == "s3" {
		aa := AuthenticatedURLAdapter{}
		if err := aa.Download(opts.FeedURL, feed.Authorization, secret); err != nil {
			fr.FetchError = err
			return fr, nil
		}
		reader.Adapter = &aa
	}
	// Open
	if err := reader.Open(); err != nil {
		fr.FetchError = err
		return fr, nil
	}
	defer reader.Close()
	// Get initialized FeedVersion
	fv, err := tl.NewFeedVersionFromReader(reader)
	if err != nil {
		fr.FetchError = err
		return fr, nil
	}
	fv.URL = opts.FeedURL
	fv.FeedID = feed.ID
	fv.FetchedAt = opts.FetchedAt
	// Is this SHA1 already present?
	checkfvid := tl.FeedVersion{}
	err = atx.Get(&checkfvid, "SELECT * FROM feed_versions WHERE sha1 = ? OR sha1_dir = ?", fv.SHA1, fv.SHA1Dir)
	if err == nil {
		// Already present
		fr.FeedVersion = checkfvid
		fr.FoundSHA1 = (checkfvid.SHA1 == fv.SHA1)
		fr.FoundDirSHA1 = (checkfvid.SHA1Dir == fv.SHA1Dir)
		return fr, nil
	} else if err == sql.ErrNoRows {
		// Not present, create below
	} else if err != nil {
		// Serious error
		return fr, err
	}
	// Upload file or copy to output directory
	if opts.S3 != "" {
		awscmd := exec.Command(
			"aws",
			"s3",
			"cp",
			reader.Path(),
			fmt.Sprintf("%s/%s.zip", opts.S3, fv.SHA1),
		)
		if output, err := awscmd.Output(); err != nil {
			return fr, fmt.Errorf("upload error: %s: %s", err, output)
		}
	}
	if opts.Directory != "" {
		fn := fv.SHA1 + ".zip"
		outfn := filepath.Join(opts.Directory, fn)
		if err := copyFileContents(reader.Path(), outfn); err != nil {
			return fr, err
		}
		fv.File = fn
		fr.Path = fv.File // TODO: remove
	}
	// Return fv
	fv.UpdateTimestamps()
	fv.ID, err = atx.Insert(&fv)
	fr.FeedVersion = fv
	if err != nil {
		return fr, err
	}
	// Update stats records
	if err := createFeedStats(atx, reader, fv.ID); err != nil {
		return fr, err
	}
	return fr, nil
}

func createFeedStats(atx tldb.Adapter, reader *tlcsv.Reader, fvid int) error {
	// Get FeedVersionFileInfos
	fvfis, err := NewFeedVersionFileInfosFromReader(reader)
	if err != nil {
		return err
	}
	for _, fvfi := range fvfis {
<<<<<<< HEAD
		fvfi.FeedVersionID = fv.ID
		fvfi.UpdateTimestamps()
=======
		fvfi.FeedVersionID = fvid
>>>>>>> e18ad189
		if _, err := atx.Insert(&fvfi); err != nil {
			return err
		}
	}
	// Get service statistics
	fvsls, err := NewFeedVersionServiceInfosFromReader(reader)
	if err != nil {
		return err
	}
	// Use batch insert?
	for _, fvsl := range fvsls {
		fvsl.FeedVersionID = fvid
		if _, err := atx.Insert(&fvsl); err != nil {
			return err
		}
	}
	return nil
}

func copyFileContents(src, dst string) (err error) {
	in, err := os.Open(src)
	if err != nil {
		return
	}
	defer in.Close()
	out, err := os.Create(dst)
	if err != nil {
		return
	}
	defer func() {
		cerr := out.Close()
		if err == nil {
			err = cerr
		}
	}()
	if _, err = io.Copy(out, in); err != nil {
		return
	}
	err = out.Sync()
	return
}

// dmfrGetReaderURL helps load a file from an S3 or Directory location
func dmfrGetReaderURL(s3 string, directory string, url string) string {
	if s3 != "" {
		url = s3 + "/" + url
	} else if directory != "" {
		url = filepath.Join(directory, url)
	}
	urlsplit := strings.SplitN(url, "#", 2)
	if len(urlsplit) > 1 {
		url = url + "#" + urlsplit[1]
	}
	return url
}<|MERGE_RESOLUTION|>--- conflicted
+++ resolved
@@ -210,12 +210,8 @@
 		return err
 	}
 	for _, fvfi := range fvfis {
-<<<<<<< HEAD
-		fvfi.FeedVersionID = fv.ID
 		fvfi.UpdateTimestamps()
-=======
 		fvfi.FeedVersionID = fvid
->>>>>>> e18ad189
 		if _, err := atx.Insert(&fvfi); err != nil {
 			return err
 		}
