package store

import (
	"context"
	"errors"
	"io"
	"net/url"
	"os"

	"github.com/interline-io/transitland-lib/log"
	"github.com/interline-io/transitland-lib/tl"
	"github.com/interline-io/transitland-lib/tl/request"
	"github.com/interline-io/transitland-lib/tlcsv"
)

// Store provides data storage methods.
type Store interface {
	request.Uploader
	request.Downloader
}

// GetStore returns a configured store based on the provided url.
func GetStore(ustr string) (Store, error) {
	u, err := url.Parse(ustr)
	if err != nil {
		return nil, err
	}
	var storeErr error
	var s Store
	switch u.Scheme {
	case "s3":
		s, storeErr = request.NewS3FromUrl(ustr)
	case "az":
		s, storeErr = request.NewAzFromUrl(ustr)
	case "file":
		s = request.Local{Directory: ustr}
	default:
		if ustr == "" {
			return nil, errors.New("no storage specified")
		} else {
			s = request.Local{Directory: ustr}
		}
	}
	return s, storeErr
}

// Download is a convenience method for downloading a file from the store.
func Download(storage string, key string) (io.ReadCloser, error) {
	log.Debug().Str("src", key).Str("storage", storage).Msg("fetch: download from store")
	st, err := GetStore(storage)
	if err != nil {
		return nil, err
	}
	r, _, err := st.Download(context.Background(), key, tl.Secret{}, tl.FeedAuthorization{})
	if err != nil {
		return nil, err
	}
	return r, nil
}

// UploadFile is a convenience method for uploading a file to the store.
func UploadFile(storage string, src string, dst string) error {
	log.Debug().Str("src", src).Str("storage", storage).Str("storage_key", dst).Msg("fetch: upload to store")
	rp, err := os.Open(src)
	if err != nil {
		return err
	}
	defer rp.Close()
	st, err := GetStore(storage)
	if err != nil {
		return err
	}
	if err := st.Upload(context.Background(), dst, tl.Secret{}, rp); err != nil {
		return err
	}
	return nil
}

// NewStoreAdapter is a convenience method for getting a GTFS Zip reader from the store.
<<<<<<< HEAD
func NewStoreAdapter(ustr string, key string, sourceUrl string) (*tlcsv.TmpZipAdapter, error) {
	st, err := GetStore(ustr)
	if err != nil {
		return nil, err
	}
	r, _, err := st.Download(context.Background(), key, tl.Secret{}, tl.FeedAuthorization{})
=======
func NewStoreAdapter(storage string, key string, fragment string) (*tlcsv.TmpZipAdapter, error) {
	r, err := Download(storage, key)
>>>>>>> 29daeca3
	if err != nil {
		return nil, err
	}
	defer r.Close()
	return tlcsv.NewTmpZipAdapterFromReader(r, sourceUrl)
}<|MERGE_RESOLUTION|>--- conflicted
+++ resolved
@@ -77,17 +77,8 @@
 }
 
 // NewStoreAdapter is a convenience method for getting a GTFS Zip reader from the store.
-<<<<<<< HEAD
-func NewStoreAdapter(ustr string, key string, sourceUrl string) (*tlcsv.TmpZipAdapter, error) {
-	st, err := GetStore(ustr)
-	if err != nil {
-		return nil, err
-	}
-	r, _, err := st.Download(context.Background(), key, tl.Secret{}, tl.FeedAuthorization{})
-=======
-func NewStoreAdapter(storage string, key string, fragment string) (*tlcsv.TmpZipAdapter, error) {
+func NewStoreAdapter(storage string, key string, sourceUrl string) (*tlcsv.TmpZipAdapter, error) {
 	r, err := Download(storage, key)
->>>>>>> 29daeca3
 	if err != nil {
 		return nil, err
 	}
