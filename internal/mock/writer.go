--- conflicted
+++ resolved
@@ -78,13 +78,8 @@
 	return ent.EntityID(), nil
 }
 
-<<<<<<< HEAD
 // CopyEntities .
-func (mw *Writer) CopyEntities(ents []gotransit.Entity) error {
-=======
-// AddEntities .
-func (mw *Writer) AddEntities(ents []tl.Entity) error {
->>>>>>> 962370cf
+func (mw *Writer) CopyEntities(ents []tl.Entity) error {
 	for _, ent := range ents {
 		if _, err := mw.AddEntity(ent); err != nil {
 			return err
