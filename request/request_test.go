package request

import (
<<<<<<< HEAD
	"bytes"
=======
>>>>>>> f367913b
	"context"
	"encoding/json"
	"io/ioutil"
	"net/http"
	"net/http/httptest"
	"os"
	"path/filepath"
	"slices"
	"strings"
	"testing"

	"github.com/interline-io/transitland-lib/dmfr"
	"github.com/interline-io/transitland-lib/internal/testpath"
	"github.com/stretchr/testify/assert"
)

func TestAuthorizedRequest(t *testing.T) {
	// Any changes to test server will require adjusting size and sha1 in test cases below
	ts := httptest.NewServer(http.HandlerFunc(func(w http.ResponseWriter, r *http.Request) {
		jb := make(map[string]interface{})
		jb["method"] = r.Method
		jb["url"] = r.URL.String()
		if a, b, ok := r.BasicAuth(); ok {
			jb["user"] = a
			jb["password"] = b
		}
		a, err := json.Marshal(jb)
		if err != nil {
			http.Error(w, err.Error(), 400)
			return
		}
		w.Header().Add("Status-Code", "200")
		w.Write(a)
	}))
	defer ts.Close()
	testcases := []struct {
		name        string
		url         string
		auth        dmfr.FeedAuthorization
		checkkey    string
		checkvalue  string
		checksize   int
		checkcode   int
		checksha1   string
		expectError bool
		secret      dmfr.Secret
	}{
		{
			name:       "basic get",
			url:        "/get",
			auth:       dmfr.FeedAuthorization{},
			checkkey:   "url",
			checkvalue: "/get",
			checksize:  29,
			checkcode:  200,
			checksha1:  "66621b979e91314ea163d94be8e7486bdcfe07c9",
		},
		{
			name:       "query_param",
			url:        "/get",
			auth:       dmfr.FeedAuthorization{Type: "query_param", ParamName: "api_key"},
			checkkey:   "url",
			checkvalue: "/get?api_key=abcd",
			checksize:  42,
			checkcode:  200,
			checksha1:  "",
			secret:     dmfr.Secret{Key: "abcd"},
		},
		{
			name:       "path_segment",
			url:        "/anything/{}/ok",
			auth:       dmfr.FeedAuthorization{Type: "path_segment"},
			checkkey:   "url",
			checkvalue: "/anything/abcd/ok",
			checksize:  0,
			checkcode:  200,
			checksha1:  "",
			secret:     dmfr.Secret{Key: "abcd"},
		},
		{
			name:       "header",
			url:        "/headers",
			auth:       dmfr.FeedAuthorization{Type: "header", ParamName: "Auth"},
			checkkey:   "", // TODO: check headers...
			checkvalue: "",
			checksize:  0,
			checkcode:  200,
			checksha1:  "",
			secret:     dmfr.Secret{Key: "abcd"},
		},
		{
			name:       "basic_auth",
			url:        "/basic-auth/efgh/ijkl",
			auth:       dmfr.FeedAuthorization{Type: "basic_auth"},
			checkkey:   "user",
			checkvalue: "efgh",
			checksize:  0,
			checkcode:  200,
			checksha1:  "",
			secret:     dmfr.Secret{Username: "efgh", Password: "ijkl"},
		},
		{
			name:       "replace",
			url:        "/get",
			auth:       dmfr.FeedAuthorization{Type: "replace_url"},
			checkkey:   "url",
			checkvalue: "/anything/test",
			checksize:  0,
			checkcode:  200,
			checksha1:  "",
			secret:     dmfr.Secret{ReplaceUrl: ts.URL + "/anything/test"},
		},
		{
			name:        "replace expect error",
			url:         "/get",
			auth:        dmfr.FeedAuthorization{Type: "replace_url"},
			expectError: true,
			secret:      dmfr.Secret{ReplaceUrl: "/must/be/full/url"},
		},
	}
	ctx := context.TODO()
	for _, tc := range testcases {
		t.Run(tc.name, func(t *testing.T) {
			fr, err := AuthenticatedRequest(ctx, ts.URL+tc.url, WithAuth(tc.secret, tc.auth))
			if err != nil {
				t.Error(err)
				return
			}
			ferr := fr.FetchError
			if tc.expectError && ferr != nil {
				// ok
				return
			} else if tc.expectError && ferr == nil {
				t.Error("expected error")
			} else if !tc.expectError && ferr != nil {
				t.Error(ferr)
			}

			var result map[string]interface{}
			if err := json.Unmarshal(fr.Data, &result); err != nil {
				t.Error(err)
				return
			}
			if tc.checksize > 0 {
				assert.Equal(t, tc.checksize, fr.ResponseSize, "did not match expected size")
			}
			if tc.checkcode > 0 {
				assert.Equal(t, tc.checkcode, fr.ResponseCode, "did not match expected response code")
			}
			if tc.checksha1 != "" {
				assert.Equal(t, tc.checksha1, fr.ResponseSHA1, "did not match expected sha1")
			}
			if tc.checkkey != "" {
				a, ok := result[tc.checkkey].(string)
				if !ok {
					t.Errorf("could not read key %s from response", tc.checkkey)
				} else if tc.checkvalue != a {
					t.Errorf("got %s, expected %s for response key %s", a, tc.checkvalue, tc.checkkey)
				}
			}
		})
	}
}

func testBucket(t *testing.T, ctx context.Context, bucket Bucket) {
	testDir := "testdata/request"
	testRelkey := "testdata/request/readme.md"
	uploadKey := "ok.md"
	testFullkey := testpath.RelPath(testRelkey)
	checkfunc := func(b string) bool {
		return strings.HasSuffix(b, ".txt")
	}
	checkRtFiles, err := findFiles(testpath.RelPath(testDir), checkfunc)
	if err != nil {
		t.Fatal(err)
	}
	srcDir := testpath.RelPath(testDir)
	srcDirPrefix := "test-upload-all"

	////////
	localCheckDir, err := os.MkdirTemp("", "testBucketDownload")
	if err != nil {
		t.Fatal(err)
	}
	// defer os.RemoveAll(localCheckDir)
	///////
	t.Run("Upload", func(t *testing.T) {
		inf, err := os.Open(testFullkey)
		if err != nil {
			t.Fatal(err)
		}
		if err := bucket.Upload(ctx, uploadKey, inf); err != nil {
			t.Fatal(err)
		}
	})
	t.Run("Download", func(t *testing.T) {
		// Now check
		rio, _, err := bucket.Download(ctx, uploadKey)
		if err != nil {
			t.Fatal(err)
		}
		checkfn := filepath.Join(localCheckDir, "test.pb")
		if err := copyToFile(ctx, rio, checkfn); err != nil {
			t.Fatal(err)
		}
		if checkf, err := filesEqual(testFullkey, checkfn); err != nil {
			t.Fatal(err)
		} else if !checkf {
			t.Error("expected files to be equal")
		}
	})
	t.Run("UploadAll", func(t *testing.T) {
		if err := bucket.UploadAll(ctx, srcDir, srcDirPrefix, checkfunc); err != nil {
			t.Fatal(err)
		}
	})
	t.Run("DownloadAll", func(t *testing.T) {
		downloadDir := filepath.Join(localCheckDir, "downloadAll")
		fns, err := bucket.DownloadAll(ctx, downloadDir, srcDirPrefix, checkfunc)
		if err != nil {
			t.Fatal(err)
		}
		assert.Equal(t, len(checkRtFiles), len(fns), "expected number of downloaded files")
		for _, checkRtFn := range checkRtFiles {
			checkDownloadFn := filepath.Join(
				downloadDir,
				stripDir(testpath.RelPath("testdata/request"), checkRtFn),
			)
			if checkRelKey, err := filesEqual(checkRtFn, checkDownloadFn); err != nil {
				t.Fatal(err)
			} else if !checkRelKey {
				t.Error("expeced files to be equal")
			}

		}
	})
	if bucketSign, ok := bucket.(Presigner); ok {
		t.Run("CreateSignedUrl", func(t *testing.T) {
			// Upload file
			signKey := "test-upload.zip"
			testData := []byte("test file upload")
			data := bytes.NewBuffer(testData)
			if err := bucket.Upload(ctx, signKey, data); err != nil {
				t.Fatal(err)
			}
			// Download again
			signedUrl, err := bucketSign.CreateSignedUrl(ctx, signKey, "download.zip")
			if err != nil {
				t.Fatal(err)
			}
			resp, err := http.Get(signedUrl)
			if err != nil {
				t.Error(err)
			}
			downloadData, err := ioutil.ReadAll(resp.Body)
			if err != nil {
				t.Fatal(err)
			}
			if string(downloadData) != string(testData) {
				t.Errorf("got data '%s', expected '%s'", string(downloadData), string(testData))
			}
		})
	}
}

func filesEqual(a string, b string) (bool, error) {
	adata, err := os.ReadFile(a)
	if err != nil {
		return false, err
	}
	bdata, err := os.ReadFile(b)
	if err != nil {
		return false, err
	}
	return slices.Equal(adata, bdata), nil
}<|MERGE_RESOLUTION|>--- conflicted
+++ resolved
@@ -1,10 +1,7 @@
 package request
 
 import (
-<<<<<<< HEAD
 	"bytes"
-=======
->>>>>>> f367913b
 	"context"
 	"encoding/json"
 	"io/ioutil"
