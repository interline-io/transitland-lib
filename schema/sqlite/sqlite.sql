--- conflicted
+++ resolved
@@ -80,11 +80,8 @@
   "level_id" integer,
   "tts_stop_name" text,
   "platform_code" text,
-<<<<<<< HEAD
   "stop_access" integer,
-=======
   "area_id" text,
->>>>>>> 46a9e78e
   "geometry" BLOB,
   "textsearch" TEXT,
   foreign key(feed_version_id) REFERENCES feed_versions(id),
