--- conflicted
+++ resolved
@@ -12,16 +12,15 @@
 	Option[string]
 }
 
-<<<<<<< HEAD
 func (r Url) Check() error {
 	if r.Valid && !IsValidURL(r.Val) {
 		return errors.New("invalid url")
 	}
 	return nil
-=======
+}
+
 func NewUrl(v string) Url {
 	return Url{Option: NewOption(v)}
->>>>>>> b980bb4e
 }
 
 // CheckURL returns an error if the value is not a reasonably valid url
