package tt

import (
	"errors"
	"fmt"
	"strings"

	"github.com/interline-io/transitland-lib/causes"
)

type Language struct {
	Option[string]
}

<<<<<<< HEAD
func (r Language) Check() error {
	if r.Valid && !IsValidLanguage(r.Val) {
		return errors.New("invalid language")
	}
	return nil
=======
func NewLanguage(v string) Language {
	return Language{Option: NewOption(v)}
>>>>>>> b980bb4e
}

// IsValidLang check is valid language
func IsValidLanguage(value string) bool {
	if len(value) == 0 {
		return true
	}
	// Only check the prefix code
	code := strings.Split(value, "-")
	_, ok := langs[strings.ToLower(code[0])]
	return ok
}

// CheckLanguage returns an error if the value is not a known language
func CheckLanguage(field string, value string) (errs []error) {
	if !IsValidLanguage(value) {
		errs = append(errs, causes.NewInvalidFieldError(field, value, fmt.Errorf("invalid language")))
	}
	return errs
}

// http://www.loc.gov/standards/iso639-2/php/code_list.php
var langs = map[string]bool{
	"aa": true,
	"ab": true,
	"ae": true,
	"af": true,
	"ak": true,
	"am": true,
	"an": true,
	"ar": true,
	"as": true,
	"av": true,
	"ay": true,
	"az": true,
	"ba": true,
	"be": true,
	"bg": true,
	"bh": true,
	"bi": true,
	"bm": true,
	"bn": true,
	"bo": true,
	"br": true,
	"bs": true,
	"ca": true,
	"ce": true,
	"ch": true,
	"co": true,
	"cr": true,
	"cs": true,
	"cu": true,
	"cv": true,
	"cy": true,
	"da": true,
	"de": true,
	"dv": true,
	"dz": true,
	"ee": true,
	"el": true,
	"en": true,
	"eo": true,
	"es": true,
	"et": true,
	"eu": true,
	"fa": true,
	"ff": true,
	"fi": true,
	"fj": true,
	"fo": true,
	"fr": true,
	"fy": true,
	"ga": true,
	"gd": true,
	"gl": true,
	"gn": true,
	"gu": true,
	"gv": true,
	"ha": true,
	"he": true,
	"hi": true,
	"ho": true,
	"hr": true,
	"ht": true,
	"hu": true,
	"hy": true,
	"hz": true,
	"ia": true,
	"id": true,
	"ie": true,
	"ig": true,
	"ii": true,
	"ik": true,
	"io": true,
	"is": true,
	"it": true,
	"iu": true,
	"ja": true,
	"jv": true,
	"ka": true,
	"kg": true,
	"ki": true,
	"kj": true,
	"kk": true,
	"kl": true,
	"km": true,
	"kn": true,
	"ko": true,
	"kr": true,
	"ks": true,
	"ku": true,
	"kv": true,
	"kw": true,
	"ky": true,
	"la": true,
	"lb": true,
	"lg": true,
	"li": true,
	"ln": true,
	"lo": true,
	"lt": true,
	"lu": true,
	"lv": true,
	"mg": true,
	"mh": true,
	"mi": true,
	"mk": true,
	"ml": true,
	"mn": true,
	"mr": true,
	"ms": true,
	"mt": true,
	"my": true,
	"na": true,
	"nb": true,
	"nd": true,
	"ne": true,
	"ng": true,
	"nl": true,
	"nn": true,
	"no": true,
	"nr": true,
	"nv": true,
	"ny": true,
	"oc": true,
	"oj": true,
	"om": true,
	"or": true,
	"os": true,
	"pa": true,
	"pi": true,
	"pl": true,
	"ps": true,
	"pt": true,
	"qu": true,
	"rm": true,
	"rn": true,
	"ro": true,
	"ru": true,
	"rw": true,
	"sa": true,
	"sc": true,
	"sd": true,
	"se": true,
	"sg": true,
	"si": true,
	"sk": true,
	"sl": true,
	"sm": true,
	"sn": true,
	"so": true,
	"sq": true,
	"sr": true,
	"ss": true,
	"st": true,
	"su": true,
	"sv": true,
	"sw": true,
	"ta": true,
	"te": true,
	"tg": true,
	"th": true,
	"ti": true,
	"tk": true,
	"tl": true,
	"tn": true,
	"to": true,
	"tr": true,
	"ts": true,
	"tt": true,
	"tw": true,
	"ty": true,
	"ug": true,
	"uk": true,
	"ur": true,
	"uz": true,
	"ve": true,
	"vi": true,
	"vo": true,
	"wa": true,
	"wo": true,
	"xh": true,
	"yi": true,
	"yo": true,
	"za": true,
	"zh": true,
	"zu": true,
}<|MERGE_RESOLUTION|>--- conflicted
+++ resolved
@@ -12,16 +12,15 @@
 	Option[string]
 }
 
-<<<<<<< HEAD
 func (r Language) Check() error {
 	if r.Valid && !IsValidLanguage(r.Val) {
 		return errors.New("invalid language")
 	}
 	return nil
-=======
+}
+
 func NewLanguage(v string) Language {
 	return Language{Option: NewOption(v)}
->>>>>>> b980bb4e
 }
 
 // IsValidLang check is valid language
