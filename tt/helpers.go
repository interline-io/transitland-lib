package tt

import (
	"fmt"
	"strings"

	"github.com/interline-io/transitland-lib/causes"
)

<<<<<<< HEAD
=======
// Error wrapping helpers

type canSetField interface {
	SetField(string)
}

func FirstError(errs ...error) error {
	for _, err := range errs {
		if err != nil {
			return err
		}
	}
	return nil
}

func TrySetField(err error, field string) error {
	if err == nil {
		return nil
	}
	if v, ok := err.(canSetField); ok {
		v.SetField(field)
	}
	return err
}

func AppendIf(err error, field string, errs []error) []error {
	if err != nil {
		if v, ok := err.(canSetField); ok {
			v.SetField(field)
		}
		errs = append(errs, err)
	}
	return errs
}

>>>>>>> b980bb4e
// CheckInArray returns an error if the value is not in the set of provided values.
func CheckInArray(field string, value string, values ...string) []error {
	for _, v := range values {
		if value == v {
			return nil
		}
	}
	return []error{causes.NewInvalidFieldError(field, value, fmt.Errorf("must be one of %s", strings.Join(values, ", ")))}
}

// CheckInArrayInt returns an error if the value is not in the set of provided values.
func CheckInArrayInt[T int | int64](field string, value T, values ...T) []error {
	for _, v := range values {
		if value == v {
			return nil
		}
	}
	var valueStrs []string
	for _, v := range values {
		valueStrs = append(valueStrs, fmt.Sprintf("%d", v))
	}
	return []error{causes.NewInvalidFieldError(field, fmt.Sprintf("%d", value), fmt.Errorf("must be one of %s", strings.Join(valueStrs, ", ")))}
}

// CheckPositive returns an error if the value is non-negative
func CheckPositive(field string, value float64) (errs []error) {
	if value < 0 {
		errs = append(errs, causes.NewInvalidFieldError(field, fmt.Sprintf("%f", value), fmt.Errorf("must be non-negative")))
	}
	return errs
}

// CheckPositiveInt returns an error if the value is non-negative
func CheckPositiveInt[T int | int64](field string, value T) (errs []error) {
	if value < 0 {
		errs = append(errs, causes.NewInvalidFieldError(field, fmt.Sprintf("%d", value), fmt.Errorf("must be non-negative")))
	}
	return errs
}

// CheckInsideRange returns an error if the value is outside of the specified range
func CheckInsideRange(field string, value float64, min float64, max float64) (errs []error) {
	if value < min || value > max {
		errs = append(errs, causes.NewInvalidFieldError(field, fmt.Sprintf("%f", value), fmt.Errorf("out of bounds, min %f max %f", min, max)))
	}
	return errs
}

// CheckInsideRangeInt returns an error if the value is outside of the specified range
func CheckInsideRangeInt[T int | int64](field string, value T, min T, max T) (errs []error) {
	if value < min || value > max {
		errs = append(errs, causes.NewInvalidFieldError(field, fmt.Sprintf("%d", value), fmt.Errorf("out of bounds, min %d max %d", min, max)))
	}
	return errs
}

// CheckPresent returns an error if a string is empty
func CheckPresent(field string, value string) (errs []error) {
	if value == "" {
		errs = append(errs, causes.NewRequiredFieldError(field))
	}
	return errs
}

func stripQuotes(v []byte) []byte {
	if len(v) < 2 {
		return v
	}
	if v[0] == '"' {
		v = v[1:]
	}
	if v[len(v)-1] == '"' {
		v = v[:len(v)-1]
	}
	return v
}

func jsonNull() []byte {
	return []byte("null")
}

func isEmpty(v string) bool {
	if len(v) == 0 || v == "" || v == "null" {
		return true
	}
	return false
}<|MERGE_RESOLUTION|>--- conflicted
+++ resolved
@@ -7,8 +7,6 @@
 	"github.com/interline-io/transitland-lib/causes"
 )
 
-<<<<<<< HEAD
-=======
 // Error wrapping helpers
 
 type canSetField interface {
@@ -44,7 +42,6 @@
 	return errs
 }
 
->>>>>>> b980bb4e
 // CheckInArray returns an error if the value is not in the set of provided values.
 func CheckInArray(field string, value string, values ...string) []error {
 	for _, v := range values {
