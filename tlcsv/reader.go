--- conflicted
+++ resolved
@@ -69,11 +69,7 @@
 	}
 	// Check if these files contain valid headers
 	// TODO: An error in the header should also stop a file from being opened for further CSV reading.
-<<<<<<< HEAD
-	check := func(ent tl.Entity, rowsRequired bool) []error {
-=======
-	check := func(ent tt.Entity) []error {
->>>>>>> 18de0012
+	check := func(ent tt.Entity, rowsRequired bool) []error {
 		fileerrs := []error{}
 		efn := ent.Filename()
 		err := reader.Adapter.OpenFile(efn, func(in io.Reader) {
@@ -130,27 +126,15 @@
 		}
 		return fileerrs
 	}
-<<<<<<< HEAD
-	allerrs = append(allerrs, check(&tl.Stop{}, false)...)
-	allerrs = append(allerrs, check(&tl.Route{}, true)...)
-	allerrs = append(allerrs, check(&tl.Agency{}, true)...)
-	allerrs = append(allerrs, check(&tl.Trip{}, true)...)
-	allerrs = append(allerrs, check(&tl.StopTime{}, true)...)
-	cal := tl.Calendar{}
-	cd := tl.CalendarDate{}
+	allerrs = append(allerrs, check(&gtfs.Stop{}, false)...)
+	allerrs = append(allerrs, check(&gtfs.Route{}, true)...)
+	allerrs = append(allerrs, check(&gtfs.Agency{}, true)...)
+	allerrs = append(allerrs, check(&gtfs.Trip{}, true)...)
+	allerrs = append(allerrs, check(&gtfs.StopTime{}, true)...)
+	cal := gtfs.Calendar{}
+	cd := gtfs.CalendarDate{}
 	calerrs := check(&cal, true)
 	cderrs := check(&cd, true)
-=======
-	allerrs = append(allerrs, check(&gtfs.Stop{})...)
-	allerrs = append(allerrs, check(&gtfs.Route{})...)
-	allerrs = append(allerrs, check(&gtfs.Agency{})...)
-	allerrs = append(allerrs, check(&gtfs.Trip{})...)
-	allerrs = append(allerrs, check(&gtfs.StopTime{})...)
-	cal := gtfs.Calendar{}
-	cd := gtfs.CalendarDate{}
-	calerrs := check(&cal)
-	cderrs := check(&cd)
->>>>>>> 18de0012
 	if reader.ContainsFile(cal.Filename()) && reader.ContainsFile(cd.Filename()) {
 		if len(calerrs) > 0 && len(cderrs) > 0 {
 			allerrs = append(allerrs, calerrs...)
