package tlcsv

import (
	"database/sql/driver"
	"errors"
	"fmt"
	"math"
	"reflect"
	"strconv"
	"time"

	"github.com/interline-io/transitland-lib/internal/tags"
	"github.com/interline-io/transitland-lib/tl"
	"github.com/interline-io/transitland-lib/tl/causes"
	"github.com/jmoiron/sqlx/reflectx"
)

var MapperCache = tags.NewCache(reflectx.NewMapperFunc("csv", tags.ToSnakeCase))

// check for SetString interface
type canSetString interface {
	SetString(string, string) error
	AddError(error)
}

// check for Value
type canValue interface {
	Value() (driver.Value, error)
}

type canString interface {
	String() string
}

type canScan interface {
	Scan(src interface{}) error
}

// SetString //

// SetString convenience method; checks for SetString method.
func SetString(ent tl.Entity, key string, value string) error {
	if fastent, ok := ent.(canSetString); ok {
		return fastent.SetString(key, value)
	}
	fmap := MapperCache.GetStructTagMap(ent)
	k, ok := fmap[key]
	if !ok || k == nil {
		return errors.New("unknown field")
	}
	// Already known valid field
	elem := reflect.ValueOf(ent).Elem()
	valueField := reflectx.FieldByIndexes(elem, k.Index) // elem.Field(k.Index)
	if err := valSetString(valueField, value); err != nil {
		return err
	}
	return nil
}

// valSetString sets the field from a CSV representation of the value.
func valSetString(valueField reflect.Value, strv string) error {
	var p error
	switch valueField.Interface().(type) {
	case string:
		valueField.SetString(strv)
	case int, int64:
		v, e := strconv.ParseInt(strv, 0, 0)
		p = e
		valueField.SetInt(v)
	case float64:
		v, e := strconv.ParseFloat(strv, 64)
		p = e
		valueField.SetFloat(v)
	case bool:
		if strv == "true" {
			valueField.SetBool(true)
		} else {
			valueField.SetBool(false)
		}
	case time.Time:
		v, e := time.Parse("20060102", strv)
		p = e
		valueField.Set(reflect.ValueOf(v))
	default:
		z := valueField.Addr().Interface()
		if cs, ok := z.(canScan); ok {
			p = cs.Scan(strv)
			if p != nil {
				cs.Scan(nil) // Reset valid to false
			}
		} else {
			p = errors.New("field not scannable")
		}
	}
	return p
}

// GetString //

type canGetString interface {
	GetString(string) (string, error)
}

// GetString convenience method; gets a string representation of a field.
func GetString(ent tl.Entity, key string) (string, error) {
	if fastent, ok := ent.(canGetString); ok {
		return fastent.GetString(key)
	}
	fmap := MapperCache.GetStructTagMap(ent)
	k, ok := fmap[key]
	if !ok || k == nil {
		return "", errors.New("unknown field")
	}
	// Already known valid field
	elem := reflect.ValueOf(ent).Elem()
	valueField := reflectx.FieldByIndexesReadOnly(elem, k.Index) // .Field(k.Index)
	v, err := valGetString(valueField, key)
	if err != nil {
		return "", err
	}
	return v, nil
}

// valGetString returns a string representation of the field.
func valGetString(valueField reflect.Value, k string) (string, error) {
	value := ""
	rfi := valueField.Interface()
<<<<<<< HEAD
=======
	if v, ok := rfi.(tl.WideTime); ok {
		return v.String(), nil
	}
>>>>>>> 25ccbe5a
	if v, ok := rfi.(canValue); ok {
		var err error
		rfi, err = v.Value()
		if err != nil {
			return "", err
		}
	}
	switch v := rfi.(type) {
	case nil:
		value = ""
	case string:
		value = v
	case int:
		value = strconv.Itoa(v)
	case int64:
		value = strconv.Itoa(int(v))
	case bool:
		if v {
			value = "true"
		} else {
			value = "false"
		}
	case float64:
		if math.IsNaN(v) {
			value = ""
		} else if v > -100_000 && v < 100_000 {
			// use pretty %g formatting but avoid exponents
			value = fmt.Sprintf("%g", v)
		} else {
			value = fmt.Sprintf("%0.5f", v)
		}
	case time.Time:
		if v.IsZero() {
			value = ""
		} else {
			value = v.Format("20060102")
		}
	case []byte:
		value = string(v)
	case canString:
		value = v.String()
	default:
		return "", fmt.Errorf("can not convert field '%s' to string", k)
	}
	return value, nil
}

// Loading: fast and reflect paths //

// loadRow selects the fastest method for loading an entity.
func loadRow(ent tl.Entity, row Row) {
	// Check for fast path
	if entfast, ok := ent.(canSetString); ok {
		loadRowFast(entfast, row)
	} else {
		loadRowReflect(ent, row)
	}
}

// LoadRowFast uses a fast path for entities that support SetString and AddError.
func loadRowFast(ent canSetString, row Row) {
	// Return if there was a row parsing error
	if row.Err != nil {
		ent.AddError(causes.NewRowParseError(row.Line, row.Err))
		return
	}
	header := row.Header
	value := row.Row
	for i := 0; i < len(value) && i < len(header); i++ {
		if err := ent.SetString(header[i], value[i]); err != nil {
			ent.AddError(err)
		}
	}
}

// loadRowReflect is the Reflect path
func loadRowReflect(ent tl.Entity, row Row) {
	// Return if there was a row parsing error
	if row.Err != nil {
		ent.AddError(causes.NewRowParseError(row.Line, row.Err))
		return
	}
	// Get the struct tag map
	fmap := MapperCache.GetStructTagMap(ent)
	errs := []error{}
	// For each struct tag, set the field value
	val := reflect.ValueOf(ent).Elem()
	for _, h := range row.Header {
		strv, ok := row.Get(h)
		if !ok {
			strv = ""
		}
		k, ok := fmap[h]
		// Add to extra fields if there's no struct tag
		if !ok {
			ent.SetExtra(h, strv)
			continue
		}
		// Skip if empty and not required
		if len(strv) == 0 {
			if k.Required {
				// empty string type shandled in regular validators; avoid double errors
				switch reflectx.FieldByIndexes(val, k.Index).Interface().(type) {
				case string:
				default:
					errs = append(errs, causes.NewRequiredFieldError(h))
				}
			}
			continue
		}
		// Handle different known types
		valueField := reflectx.FieldByIndexes(val, k.Index)
		if err := valSetString(valueField, strv); err != nil {
			errs = append(errs, causes.NewFieldParseError(k.Name, strv))
		}
	}
	for _, err := range errs {
		ent.AddError(err)
	}
}

// Dumping: fast and reflect paths //

// dumpHeader returns the header for an Entity.
func dumpHeader(ent tl.Entity) ([]string, error) {
	return MapperCache.GetHeader(ent)
}

// dumpRow returns a []string for the Entity.
func dumpRow(ent tl.Entity, header []string) ([]string, error) {
	row := []string{}
	// Fast path
	if a, ok := ent.(canGetString); ok {
		for _, k := range header {
			v, err := a.GetString(k)
			if err != nil {
				return nil, err
			}
			row = append(row, v)
		}
		return row, nil
	}
	// Reflect path
	rv, err := MapperCache.GetInsert(ent, header)
	if err != nil || len(rv) != len(header) {
		return nil, errors.New("failed to get insert values for entity")
	}
	for i, v := range rv {
		value, err := valGetString(reflect.ValueOf(v), header[i])
		if err != nil {
			return nil, err
		}
		row = append(row, value)
	}
	return row, nil
}<|MERGE_RESOLUTION|>--- conflicted
+++ resolved
@@ -125,12 +125,9 @@
 func valGetString(valueField reflect.Value, k string) (string, error) {
 	value := ""
 	rfi := valueField.Interface()
-<<<<<<< HEAD
-=======
 	if v, ok := rfi.(tl.WideTime); ok {
 		return v.String(), nil
 	}
->>>>>>> 25ccbe5a
 	if v, ok := rfi.(canValue); ok {
 		var err error
 		rfi, err = v.Value()
