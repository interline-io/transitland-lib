package validator

import "github.com/interline-io/transitland-lib/tl"

type emptyWriter struct {
}

<<<<<<< HEAD
func (*emptyWriter) Open() error                                    { return nil }
func (*emptyWriter) Close() error                                   { return nil }
func (*emptyWriter) Create() error                                  { return nil }
func (*emptyWriter) Delete() error                                  { return nil }
func (*emptyWriter) NewReader() (gotransit.Reader, error)           { return nil, nil }
func (*emptyWriter) AddEntity(ent gotransit.Entity) (string, error) { return ent.EntityID(), nil }
func (*emptyWriter) CopyEntities(ents []gotransit.Entity) error     { return nil }
=======
func (*emptyWriter) Open() error                             { return nil }
func (*emptyWriter) Close() error                            { return nil }
func (*emptyWriter) Create() error                           { return nil }
func (*emptyWriter) Delete() error                           { return nil }
func (*emptyWriter) NewReader() (tl.Reader, error)           { return nil, nil }
func (*emptyWriter) AddEntity(ent tl.Entity) (string, error) { return ent.EntityID(), nil }
func (*emptyWriter) AddEntities(ents []tl.Entity) error      { return nil }
>>>>>>> 962370cf
<|MERGE_RESOLUTION|>--- conflicted
+++ resolved
@@ -5,20 +5,10 @@
 type emptyWriter struct {
 }
 
-<<<<<<< HEAD
-func (*emptyWriter) Open() error                                    { return nil }
-func (*emptyWriter) Close() error                                   { return nil }
-func (*emptyWriter) Create() error                                  { return nil }
-func (*emptyWriter) Delete() error                                  { return nil }
-func (*emptyWriter) NewReader() (gotransit.Reader, error)           { return nil, nil }
-func (*emptyWriter) AddEntity(ent gotransit.Entity) (string, error) { return ent.EntityID(), nil }
-func (*emptyWriter) CopyEntities(ents []gotransit.Entity) error     { return nil }
-=======
 func (*emptyWriter) Open() error                             { return nil }
 func (*emptyWriter) Close() error                            { return nil }
 func (*emptyWriter) Create() error                           { return nil }
 func (*emptyWriter) Delete() error                           { return nil }
 func (*emptyWriter) NewReader() (tl.Reader, error)           { return nil, nil }
 func (*emptyWriter) AddEntity(ent tl.Entity) (string, error) { return ent.EntityID(), nil }
-func (*emptyWriter) AddEntities(ents []tl.Entity) error      { return nil }
->>>>>>> 962370cf
+func (*emptyWriter) AddEntities(ents []tl.Entity) error      { return nil }