package fetch

import (
	"context"
	"errors"
	"os"
	"time"

	"github.com/interline-io/transitland-lib/dmfr"
	"github.com/interline-io/transitland-lib/request"
	"github.com/interline-io/transitland-lib/tldb"
	"github.com/interline-io/transitland-lib/tt"
)

// Options sets options for a fetch operation.
type Options struct {
	FeedURL         string
	FeedID          int
	URLType         string
	Storage         string
	AllowFTPFetch   bool
	AllowLocalFetch bool
	AllowS3Fetch    bool
	MaxSize         uint64
	HideURL         bool
	FetchedAt       time.Time
	Secrets         []dmfr.Secret
}

// Result contains results of a fetch operation.
type Result struct {
	Found          bool
	Error          error
	URL            string
	ResponseSize   int
	ResponseCode   int
	ResponseTtfbMs int
	ResponseTimeMs int
	ResponseSHA1   string
	FetchError     error
	FeedVersionID  tt.Int
}

type FetchValidationResult struct {
	UploadTmpfile  string
	UploadFilename string
	Error          error
	Found          bool
	FeedVersionID  tt.Int
}

type FetchValidator interface {
<<<<<<< HEAD
	ValidateResponse(context.Context, tldb.Adapter, request.FetchResponse) (FetchValidationResult, error)
=======
	ValidateResponse(context.Context, tldb.Adapter, string, request.FetchResponse, Options) (FetchValidationResult, error)
>>>>>>> 45ab7d49
}

// Fetch and check for serious errors - regular errors are in fr.FetchError
func Fetch(ctx context.Context, atx tldb.Adapter, opts Options, cb FetchValidator) (Result, error) {
	result := Result{URL: opts.FeedURL}
	if cb == nil {
		return result, errors.New("no validator provided")
	}
	feed := dmfr.Feed{}
	if err := atx.Get(ctx, &feed, "select * from current_feeds where id = ?", opts.FeedID); err != nil {
		return result, err
	}
	if opts.FeedURL == "" {
		result.FetchError = errors.New("no url provided")
		return result, nil
	}
	var reqOpts []request.RequestOption
	if opts.AllowFTPFetch {
		reqOpts = append(reqOpts, request.WithAllowFTP)
	}
	if opts.AllowLocalFetch {
		reqOpts = append(reqOpts, request.WithAllowLocal)
	}
	if opts.AllowS3Fetch {
		reqOpts = append(reqOpts, request.WithAllowS3)
	}
	if opts.MaxSize > 0 {
		reqOpts = append(reqOpts, request.WithMaxSize(opts.MaxSize))
	}
	// Get secret and set auth
	if feed.Authorization.Type != "" {
		secret, err := feed.MatchSecrets(opts.Secrets, opts.URLType)
		if err != nil {
			result.FetchError = err
			return result, nil
		}
		reqOpts = append(reqOpts, request.WithAuth(secret, feed.Authorization))
	}

	// Fetch
	tmpfile, fetchResponse, fetchFatalError := request.AuthenticatedRequestDownload(ctx, opts.FeedURL, reqOpts...)

	// Cleanup any temporary files
	if tmpfile != "" {
		defer os.Remove(tmpfile)
	}

	// Setup result
	result.FetchError = fetchResponse.FetchError
	result.ResponseCode = fetchResponse.ResponseCode
	result.ResponseSize = fetchResponse.ResponseSize
	result.ResponseSHA1 = fetchResponse.ResponseSHA1
	result.ResponseTimeMs = fetchResponse.ResponseTimeMs
	result.ResponseTtfbMs = fetchResponse.ResponseTtfbMs
	if fetchFatalError != nil {
		// Fatal error
		return result, fetchFatalError
	}

	// Fetch OK, validate
	newFile := false
	uploadFile := ""
	uploadDest := ""
	if result.FetchError == nil {
<<<<<<< HEAD
		vr, err := cb.ValidateResponse(ctx, atx, fetchResponse)
=======
		vr, err := cb.ValidateResponse(ctx, atx, tmpfile, fetchResponse, opts)
>>>>>>> 45ab7d49
		if err != nil {
			return result, err
		}
		result.FetchError = vr.Error
		result.Found = vr.Found
		if !result.Found {
			newFile = true
			uploadFile = vr.UploadTmpfile
			uploadDest = vr.UploadFilename
		}
		if vr.FeedVersionID.Valid {
			result.FeedVersionID.Set(vr.FeedVersionID.Val)
		}
	}

	// Cleanup any other temporary files
	if uploadFile != "" && uploadFile != tmpfile {
		defer os.Remove(uploadFile)
	}

	// Validate OK, upload
	if newFile && uploadFile != "" && opts.Storage != "" {
		store, err := request.GetStore(opts.Storage)
		if err != nil {
			return result, err
		}
		if err := request.Upload(ctx, store, uploadFile, uploadDest); err != nil {
			return result, err
		}
	}

	// Prepare and save feed fetch record
	tlfetch := dmfr.FeedFetch{}
	tlfetch.FeedID = feed.ID
	tlfetch.URLType = opts.URLType
	tlfetch.FetchedAt.Set(opts.FetchedAt)

	// Save response details, even if local filesystem
	if result.ResponseCode > 0 {
		tlfetch.ResponseCode.SetInt(result.ResponseCode)
	}
	tlfetch.ResponseSize.SetInt(result.ResponseSize)
	tlfetch.ResponseTimeMs.SetInt(result.ResponseTimeMs)
	tlfetch.ResponseTtfbMs.SetInt(result.ResponseTtfbMs)
	tlfetch.ResponseSHA1.Set(result.ResponseSHA1)

	// tlfetch.FeedVersionID =
	if !opts.HideURL {
		tlfetch.URL = opts.FeedURL
	}
	if result.FeedVersionID.Valid {
		tlfetch.FeedVersionID.Set(result.FeedVersionID.Val)
	}
	if result.FetchError == nil {
		tlfetch.Success = true
	} else {
		tlfetch.Success = false
		tlfetch.FetchError.Set(result.FetchError.Error())
	}
	if _, err := atx.Insert(ctx, &tlfetch); err != nil {
		return result, err
	}
	return result, nil
}<|MERGE_RESOLUTION|>--- conflicted
+++ resolved
@@ -50,11 +50,7 @@
 }
 
 type FetchValidator interface {
-<<<<<<< HEAD
-	ValidateResponse(context.Context, tldb.Adapter, request.FetchResponse) (FetchValidationResult, error)
-=======
-	ValidateResponse(context.Context, tldb.Adapter, string, request.FetchResponse, Options) (FetchValidationResult, error)
->>>>>>> 45ab7d49
+	ValidateResponse(context.Context, tldb.Adapter, string, request.FetchResponse) (FetchValidationResult, error)
 }
 
 // Fetch and check for serious errors - regular errors are in fr.FetchError
@@ -119,11 +115,7 @@
 	uploadFile := ""
 	uploadDest := ""
 	if result.FetchError == nil {
-<<<<<<< HEAD
-		vr, err := cb.ValidateResponse(ctx, atx, fetchResponse)
-=======
-		vr, err := cb.ValidateResponse(ctx, atx, tmpfile, fetchResponse, opts)
->>>>>>> 45ab7d49
+		vr, err := cb.ValidateResponse(ctx, atx, tmpfile, fetchResponse)
 		if err != nil {
 			return result, err
 		}
