--- conflicted
+++ resolved
@@ -17,11 +17,7 @@
 	ShapeID              OptionalRelationship `csv:"shape_id"`
 	WheelchairAccessible int                  `csv:"wheelchair_accessible"`
 	BikesAllowed         int                  `csv:"bikes_allowed"`
-<<<<<<< HEAD
-	StopTimes            []StopTime           `csv:"-" db:"-"` // for validation methods
-=======
 	StopTimes            []StopTime           `db:"-"` // for validation methods
->>>>>>> d8fbf1f7
 	StopPatternID        int
 	JourneyPatternID     string
 	JourneyPatternOffset int
